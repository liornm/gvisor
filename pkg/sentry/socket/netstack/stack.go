// Copyright 2018 The gVisor Authors.
//
// Licensed under the Apache License, Version 2.0 (the "License");
// you may not use this file except in compliance with the License.
// You may obtain a copy of the License at
//
//     http://www.apache.org/licenses/LICENSE-2.0
//
// Unless required by applicable law or agreed to in writing, software
// distributed under the License is distributed on an "AS IS" BASIS,
// WITHOUT WARRANTIES OR CONDITIONS OF ANY KIND, either express or implied.
// See the License for the specific language governing permissions and
// limitations under the License.

package netstack

import (
	"fmt"

	"gvisor.dev/gvisor/pkg/abi/linux"
	"gvisor.dev/gvisor/pkg/log"
	"gvisor.dev/gvisor/pkg/sentry/inet"
	"gvisor.dev/gvisor/pkg/syserr"
	"gvisor.dev/gvisor/pkg/syserror"
	"gvisor.dev/gvisor/pkg/tcpip"
	"gvisor.dev/gvisor/pkg/tcpip/header"
	"gvisor.dev/gvisor/pkg/tcpip/network/ipv4"
	"gvisor.dev/gvisor/pkg/tcpip/network/ipv6"
	"gvisor.dev/gvisor/pkg/tcpip/stack"
	"gvisor.dev/gvisor/pkg/tcpip/transport/tcp"
)

// Stack implements inet.Stack for netstack/tcpip/stack.Stack.
//
// +stateify savable
type Stack struct {
	Stack *stack.Stack `state:"manual"`
}

// SupportsIPv6 implements Stack.SupportsIPv6.
func (s *Stack) SupportsIPv6() bool {
	return s.Stack.CheckNetworkProtocol(ipv6.ProtocolNumber)
}

// Converts Netstack's ARPHardwareType to equivalent linux constants.
func toLinuxARPHardwareType(t header.ARPHardwareType) uint16 {
	switch t {
	case header.ARPHardwareNone:
		return linux.ARPHRD_NONE
	case header.ARPHardwareLoopback:
		return linux.ARPHRD_LOOPBACK
	case header.ARPHardwareEther:
		return linux.ARPHRD_ETHER
	default:
		panic(fmt.Sprintf("unknown ARPHRD type: %d", t))
	}
}

// Interfaces implements inet.Stack.Interfaces.
func (s *Stack) Interfaces() map[int32]inet.Interface {
	is := make(map[int32]inet.Interface)
	for id, ni := range s.Stack.NICInfo() {
		is[int32(id)] = inet.Interface{
			Name:       ni.Name,
			Addr:       []byte(ni.LinkAddress),
			Flags:      uint32(nicStateFlagsToLinux(ni.Flags)),
			DeviceType: toLinuxARPHardwareType(ni.ARPHardwareType),
			MTU:        ni.MTU,
		}
	}
	return is
}

// InterfaceAddrs implements inet.Stack.InterfaceAddrs.
func (s *Stack) InterfaceAddrs() map[int32][]inet.InterfaceAddr {
	nicAddrs := make(map[int32][]inet.InterfaceAddr)
	for id, ni := range s.Stack.NICInfo() {
		var addrs []inet.InterfaceAddr
		for _, a := range ni.ProtocolAddresses {
			var family uint8
			switch a.Protocol {
			case ipv4.ProtocolNumber:
				family = linux.AF_INET
			case ipv6.ProtocolNumber:
				family = linux.AF_INET6
			default:
				log.Warningf("Unknown network protocol in %+v", a)
				continue
			}

			addrs = append(addrs, inet.InterfaceAddr{
				Family:    family,
				PrefixLen: uint8(a.AddressWithPrefix.PrefixLen),
				Addr:      []byte(a.AddressWithPrefix.Address),
				// TODO(b/68878065): Other fields.
			})
		}
		nicAddrs[int32(id)] = addrs
	}
	return nicAddrs
}

// convertAddr converts an InterfaceAddr to a ProtocolAddress.
func convertAddr(addr inet.InterfaceAddr) (tcpip.ProtocolAddress, error) {
	var (
		protocol        tcpip.NetworkProtocolNumber
		address         tcpip.Address
		protocolAddress tcpip.ProtocolAddress
	)
	switch addr.Family {
	case linux.AF_INET:
		if len(addr.Addr) != header.IPv4AddressSize {
			return protocolAddress, syserror.EINVAL
		}
		if addr.PrefixLen > header.IPv4AddressSize*8 {
			return protocolAddress, syserror.EINVAL
		}
		protocol = ipv4.ProtocolNumber
		address = tcpip.Address(addr.Addr)
	case linux.AF_INET6:
		if len(addr.Addr) != header.IPv6AddressSize {
			return protocolAddress, syserror.EINVAL
		}
		if addr.PrefixLen > header.IPv6AddressSize*8 {
			return protocolAddress, syserror.EINVAL
		}
		protocol = ipv6.ProtocolNumber
		address = tcpip.Address(addr.Addr)
	default:
		return protocolAddress, syserror.ENOTSUP
	}

	protocolAddress = tcpip.ProtocolAddress{
		Protocol: protocol,
		AddressWithPrefix: tcpip.AddressWithPrefix{
			Address:   address,
			PrefixLen: int(addr.PrefixLen),
		},
	}
	return protocolAddress, nil
}

// AddInterfaceAddr implements inet.Stack.AddInterfaceAddr.
func (s *Stack) AddInterfaceAddr(idx int32, addr inet.InterfaceAddr) error {
	protocolAddress, err := convertAddr(addr)
	if err != nil {
		return err
	}

	// Attach address to interface.
	nicID := tcpip.NICID(idx)
	if err := s.Stack.AddProtocolAddressWithOptions(nicID, protocolAddress, stack.CanBePrimaryEndpoint); err != nil {
		return syserr.TranslateNetstackError(err).ToError()
	}

	// Add route for local network if it doesn't exist already.
	localRoute := tcpip.Route{
		Destination: protocolAddress.AddressWithPrefix.Subnet(),
		Gateway:     "", // No gateway for local network.
		NIC:         nicID,
	}

	for _, rt := range s.Stack.GetRouteTable() {
		if rt.Equal(localRoute) {
			return nil
		}
	}

	// Local route does not exist yet. Add it.
	s.Stack.AddTCPIPRoute(localRoute)

	return nil
}

// RemoveInterfaceAddr implements inet.Stack.RemoveInterfaceAddr.
func (s *Stack) RemoveInterfaceAddr(idx int32, addr inet.InterfaceAddr) error {
	protocolAddress, err := convertAddr(addr)
	if err != nil {
		return err
	}

	// Remove addresses matching the address and prefix.
	nicID := tcpip.NICID(idx)
	if err := s.Stack.RemoveAddress(nicID, protocolAddress.AddressWithPrefix.Address); err != nil {
		return syserr.TranslateNetstackError(err).ToError()
	}

	// Remove the corresponding local network route if it exists.
	localRoute := tcpip.Route{
		Destination: protocolAddress.AddressWithPrefix.Subnet(),
		Gateway:     "", // No gateway for local network.
		NIC:         nicID,
	}
	s.Stack.RemoveRoutes(func(rt tcpip.Route) bool {
		return rt.Equal(localRoute)
	})

	return nil
}

// TCPReceiveBufferSize implements inet.Stack.TCPReceiveBufferSize.
func (s *Stack) TCPReceiveBufferSize() (inet.TCPBufferSize, error) {
	var rs tcpip.TCPReceiveBufferSizeRangeOption
	err := s.Stack.TransportProtocolOption(tcp.ProtocolNumber, &rs)
	return inet.TCPBufferSize{
		Min:     rs.Min,
		Default: rs.Default,
		Max:     rs.Max,
	}, syserr.TranslateNetstackError(err).ToError()
}

// SetTCPReceiveBufferSize implements inet.Stack.SetTCPReceiveBufferSize.
func (s *Stack) SetTCPReceiveBufferSize(size inet.TCPBufferSize) error {
	rs := tcpip.TCPReceiveBufferSizeRangeOption{
		Min:     size.Min,
		Default: size.Default,
		Max:     size.Max,
	}
	return syserr.TranslateNetstackError(s.Stack.SetTransportProtocolOption(tcp.ProtocolNumber, &rs)).ToError()
}

// TCPSendBufferSize implements inet.Stack.TCPSendBufferSize.
func (s *Stack) TCPSendBufferSize() (inet.TCPBufferSize, error) {
	var ss tcpip.TCPSendBufferSizeRangeOption
	err := s.Stack.TransportProtocolOption(tcp.ProtocolNumber, &ss)
	return inet.TCPBufferSize{
		Min:     ss.Min,
		Default: ss.Default,
		Max:     ss.Max,
	}, syserr.TranslateNetstackError(err).ToError()
}

// SetTCPSendBufferSize implements inet.Stack.SetTCPSendBufferSize.
func (s *Stack) SetTCPSendBufferSize(size inet.TCPBufferSize) error {
	ss := tcpip.TCPSendBufferSizeRangeOption{
		Min:     size.Min,
		Default: size.Default,
		Max:     size.Max,
	}
	return syserr.TranslateNetstackError(s.Stack.SetTransportProtocolOption(tcp.ProtocolNumber, &ss)).ToError()
}

// TCPSACKEnabled implements inet.Stack.TCPSACKEnabled.
func (s *Stack) TCPSACKEnabled() (bool, error) {
	var sack tcpip.TCPSACKEnabled
	err := s.Stack.TransportProtocolOption(tcp.ProtocolNumber, &sack)
	return bool(sack), syserr.TranslateNetstackError(err).ToError()
}

// SetTCPSACKEnabled implements inet.Stack.SetTCPSACKEnabled.
func (s *Stack) SetTCPSACKEnabled(enabled bool) error {
	opt := tcpip.TCPSACKEnabled(enabled)
	return syserr.TranslateNetstackError(s.Stack.SetTransportProtocolOption(tcp.ProtocolNumber, &opt)).ToError()
}

// TCPRecovery implements inet.Stack.TCPRecovery.
func (s *Stack) TCPRecovery() (inet.TCPLossRecovery, error) {
	var recovery tcpip.TCPRecovery
	if err := s.Stack.TransportProtocolOption(tcp.ProtocolNumber, &recovery); err != nil {
		return 0, syserr.TranslateNetstackError(err).ToError()
	}
	return inet.TCPLossRecovery(recovery), nil
}

// SetTCPRecovery implements inet.Stack.SetTCPRecovery.
func (s *Stack) SetTCPRecovery(recovery inet.TCPLossRecovery) error {
	opt := tcpip.TCPRecovery(recovery)
	return syserr.TranslateNetstackError(s.Stack.SetTransportProtocolOption(tcp.ProtocolNumber, &opt)).ToError()
}

// Statistics implements inet.Stack.Statistics.
func (s *Stack) Statistics(stat interface{}, arg string) error {
	switch stats := stat.(type) {
	case *inet.StatDev:
		for _, ni := range s.Stack.NICInfo() {
			if ni.Name != arg {
				continue
			}
			// TODO(gvisor.dev/issue/2103) Support stubbed stats.
			*stats = inet.StatDev{
				// Receive section.
				ni.Stats.Rx.Bytes.Value(),   // bytes.
				ni.Stats.Rx.Packets.Value(), // packets.
				0,                           // errs.
				0,                           // drop.
				0,                           // fifo.
				0,                           // frame.
				0,                           // compressed.
				0,                           // multicast.
				// Transmit section.
				ni.Stats.Tx.Bytes.Value(),   // bytes.
				ni.Stats.Tx.Packets.Value(), // packets.
				0,                           // errs.
				0,                           // drop.
				0,                           // fifo.
				0,                           // colls.
				0,                           // carrier.
				0,                           // compressed.
			}
			break
		}
	case *inet.StatSNMPIP:
		ip := Metrics.IP
		// TODO(gvisor.dev/issue/969) Support stubbed stats.
		*stats = inet.StatSNMPIP{
			0,                          // Ip/Forwarding.
			0,                          // Ip/DefaultTTL.
			ip.PacketsReceived.Value(), // InReceives.
			0,                          // Ip/InHdrErrors.
			ip.InvalidDestinationAddressesReceived.Value(), // InAddrErrors.
			0,                               // Ip/ForwDatagrams.
			0,                               // Ip/InUnknownProtos.
			0,                               // Ip/InDiscards.
			ip.PacketsDelivered.Value(),     // InDelivers.
			ip.PacketsSent.Value(),          // OutRequests.
			ip.OutgoingPacketErrors.Value(), // OutDiscards.
			0,                               // Ip/OutNoRoutes.
			0,                               // Support Ip/ReasmTimeout.
			0,                               // Support Ip/ReasmReqds.
			0,                               // Support Ip/ReasmOKs.
			0,                               // Support Ip/ReasmFails.
			0,                               // Support Ip/FragOKs.
			0,                               // Support Ip/FragFails.
			0,                               // Support Ip/FragCreates.
		}
	case *inet.StatSNMPICMP:
		in := Metrics.ICMP.V4.PacketsReceived.ICMPv4PacketStats
		out := Metrics.ICMP.V4.PacketsSent.ICMPv4PacketStats
		// TODO(gvisor.dev/issue/969) Support stubbed stats.
		*stats = inet.StatSNMPICMP{
			0, // Icmp/InMsgs.
			Metrics.ICMP.V4.PacketsSent.Dropped.Value(), // InErrors.
			0,                         // Icmp/InCsumErrors.
			in.DstUnreachable.Value(), // InDestUnreachs.
			in.TimeExceeded.Value(),   // InTimeExcds.
			in.ParamProblem.Value(),   // InParmProbs.
			in.SrcQuench.Value(),      // InSrcQuenchs.
			in.Redirect.Value(),       // InRedirects.
			in.EchoRequest.Value(),    // InEchos.
			in.EchoReply.Value(),      // InEchoReps.
			in.Timestamp.Value(),      // InTimestamps.
			in.TimestampReply.Value(), // InTimestampReps.
			in.InfoRequest.Value(),    // InAddrMasks.
			in.InfoReply.Value(),      // InAddrMaskReps.
			0,                         // Icmp/OutMsgs.
			Metrics.ICMP.V4.PacketsReceived.Invalid.Value(), // OutErrors.
			out.DstUnreachable.Value(),                      // OutDestUnreachs.
			out.TimeExceeded.Value(),                        // OutTimeExcds.
			out.ParamProblem.Value(),                        // OutParmProbs.
			out.SrcQuench.Value(),                           // OutSrcQuenchs.
			out.Redirect.Value(),                            // OutRedirects.
			out.EchoRequest.Value(),                         // OutEchos.
			out.EchoReply.Value(),                           // OutEchoReps.
			out.Timestamp.Value(),                           // OutTimestamps.
			out.TimestampReply.Value(),                      // OutTimestampReps.
			out.InfoRequest.Value(),                         // OutAddrMasks.
			out.InfoReply.Value(),                           // OutAddrMaskReps.
		}
	case *inet.StatSNMPTCP:
		tcp := Metrics.TCP
		// RFC 2012 (updates 1213):  SNMPv2-MIB-TCP.
		*stats = inet.StatSNMPTCP{
			1,                                     // RtoAlgorithm.
			200,                                   // RtoMin.
			120000,                                // RtoMax.
			(1<<64 - 1),                           // MaxConn.
			tcp.ActiveConnectionOpenings.Value(),  // ActiveOpens.
			tcp.PassiveConnectionOpenings.Value(), // PassiveOpens.
			tcp.FailedConnectionAttempts.Value(),  // AttemptFails.
			tcp.EstablishedResets.Value(),         // EstabResets.
			tcp.CurrentEstablished.Value(),        // CurrEstab.
			tcp.ValidSegmentsReceived.Value(),     // InSegs.
			tcp.SegmentsSent.Value(),              // OutSegs.
			tcp.Retransmits.Value(),               // RetransSegs.
			tcp.InvalidSegmentsReceived.Value(),   // InErrs.
			tcp.ResetsSent.Value(),                // OutRsts.
			tcp.ChecksumErrors.Value(),            // InCsumErrors.
		}
	case *inet.StatSNMPUDP:
		udp := Metrics.UDP
		// TODO(gvisor.dev/issue/969) Support stubbed stats.
		*stats = inet.StatSNMPUDP{
			udp.PacketsReceived.Value(),     // InDatagrams.
			udp.UnknownPortErrors.Value(),   // NoPorts.
			0,                               // Udp/InErrors.
			udp.PacketsSent.Value(),         // OutDatagrams.
			udp.ReceiveBufferErrors.Value(), // RcvbufErrors.
			0,                               // Udp/SndbufErrors.
			udp.ChecksumErrors.Value(),      // Udp/InCsumErrors.
			0,                               // Udp/IgnoredMulti.
		}
	default:
		return syserr.ErrEndpointOperation.ToError()
	}
	return nil
}

// RouteTable implements inet.Stack.RouteTable.
func (s *Stack) RouteTable() []inet.Route {
	var routeTable []inet.Route

	for _, rt := range s.Stack.GetRouteTable() {
		var family uint8
		switch len(rt.Destination.ID()) {
		case header.IPv4AddressSize:
			family = linux.AF_INET
		case header.IPv6AddressSize:
			family = linux.AF_INET6
		default:
			log.Warningf("Unknown network protocol in route %+v", rt)
			continue
		}

		routeTable = append(routeTable, inet.Route{
			Family: family,
			DstLen: uint8(rt.Destination.Prefix()), // The CIDR prefix for the destination.

			// Always return unspecified protocol since we have no notion of
			// protocol for routes.
			Protocol: linux.RTPROT_UNSPEC,
			// Set statically to LINK scope for now.
			//
			// TODO(gvisor.dev/issue/595): Set scope for routes.
			Scope: linux.RT_SCOPE_LINK,
			Type:  linux.RTN_UNICAST,

			DstAddr:         []byte(rt.Destination.ID()),
			OutputInterface: int32(rt.NIC),
			GatewayAddr:     []byte(rt.Gateway),
		})
	}

	return routeTable
}

<<<<<<< HEAD
// AddRoute adds route to the route table at index idx.
=======
// AddRoute implements inet.Stack.AddRoute.
>>>>>>> 11b027f5
func (s *Stack) AddRoute(route inet.Route) error {
	mask := make([]byte, len(route.DstAddr))
	for i := uint8(0); i < route.DstLen; i++ {
		mask[i / 8] <<= 1
		mask[i / 8] |= 1
	}
	address := tcpip.AddressWithPrefix{
		Address:   tcpip.Address(route.DstAddr),
		PrefixLen: int(route.DstLen),
	}
	rt := tcpip.Route {
		Destination: address.Subnet(),
		Gateway:     tcpip.Address(route.GatewayAddr),
		NIC:         tcpip.NICID(route.OutputInterface),
	}

<<<<<<< HEAD
	switch s.Stack.AddTCPIPRoute(rt).(type) {
=======
	switch s.Stack.AddRoute(rt).(type) {
>>>>>>> 11b027f5
	case *tcpip.ErrInvalidGateway:
		return syserr.ErrInvalidArgument.ToError()
	case *tcpip.ErrRouteAlreadyExists:
		return syserr.ErrExists.ToError()
	}
	return nil
}

// IPTables returns the stack's iptables.
func (s *Stack) IPTables() (*stack.IPTables, error) {
	return s.Stack.IPTables(), nil
}

// Resume implements inet.Stack.Resume.
func (s *Stack) Resume() {
	s.Stack.Resume()
}

// RegisteredEndpoints implements inet.Stack.RegisteredEndpoints.
func (s *Stack) RegisteredEndpoints() []stack.TransportEndpoint {
	return s.Stack.RegisteredEndpoints()
}

// CleanupEndpoints implements inet.Stack.CleanupEndpoints.
func (s *Stack) CleanupEndpoints() []stack.TransportEndpoint {
	return s.Stack.CleanupEndpoints()
}

// RestoreCleanupEndpoints implements inet.Stack.RestoreCleanupEndpoints.
func (s *Stack) RestoreCleanupEndpoints(es []stack.TransportEndpoint) {
	s.Stack.RestoreCleanupEndpoints(es)
}

// SetForwarding implements inet.Stack.SetForwarding.
func (s *Stack) SetForwarding(protocol tcpip.NetworkProtocolNumber, enable bool) error {
	if err := s.Stack.SetForwardingDefaultAndAllNICs(protocol, enable); err != nil {
		return fmt.Errorf("SetForwardingDefaultAndAllNICs(%d, %t): %s", protocol, enable, err)
	}
	return nil
}

// PortRange implements inet.Stack.PortRange.
func (s *Stack) PortRange() (uint16, uint16) {
	return s.Stack.PortRange()
}

// SetPortRange implements inet.Stack.SetPortRange.
func (s *Stack) SetPortRange(start uint16, end uint16) error {
	return syserr.TranslateNetstackError(s.Stack.SetPortRange(start, end)).ToError()
}<|MERGE_RESOLUTION|>--- conflicted
+++ resolved
@@ -167,7 +167,7 @@
 	}
 
 	// Local route does not exist yet. Add it.
-	s.Stack.AddTCPIPRoute(localRoute)
+	s.Stack.AddRoute(localRoute)
 
 	return nil
 }
@@ -433,11 +433,7 @@
 	return routeTable
 }
 
-<<<<<<< HEAD
-// AddRoute adds route to the route table at index idx.
-=======
 // AddRoute implements inet.Stack.AddRoute.
->>>>>>> 11b027f5
 func (s *Stack) AddRoute(route inet.Route) error {
 	mask := make([]byte, len(route.DstAddr))
 	for i := uint8(0); i < route.DstLen; i++ {
@@ -454,11 +450,7 @@
 		NIC:         tcpip.NICID(route.OutputInterface),
 	}
 
-<<<<<<< HEAD
-	switch s.Stack.AddTCPIPRoute(rt).(type) {
-=======
 	switch s.Stack.AddRoute(rt).(type) {
->>>>>>> 11b027f5
 	case *tcpip.ErrInvalidGateway:
 		return syserr.ErrInvalidArgument.ToError()
 	case *tcpip.ErrRouteAlreadyExists:
