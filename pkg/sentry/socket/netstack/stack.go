--- conflicted
+++ resolved
@@ -167,11 +167,7 @@
 	}
 
 	// Local route does not exist yet. Add it.
-<<<<<<< HEAD
-	s.Stack.AppendTCPIPRoute(localRoute)
-=======
 	s.Stack.AddTCPIPRoute(localRoute)
->>>>>>> 44f902a2
 
 	return nil
 }
@@ -438,11 +434,7 @@
 }
 
 // AddRoute adds route to the route table at index idx.
-<<<<<<< HEAD
-func (s *Stack) AddRoute(idx int32, route inet.Route) error {
-=======
 func (s *Stack) AddRoute(route inet.Route) error {
->>>>>>> 44f902a2
 	mask := make([]byte, len(route.DstAddr))
 	for i := uint8(0); i < route.DstLen; i++ {
 		mask[i / 8] <<= 1
@@ -457,17 +449,12 @@
 		Gateway:     tcpip.Address(route.GatewayAddr),
 		NIC:         tcpip.NICID(route.OutputInterface),
 	}
-<<<<<<< HEAD
-	if s.Stack.AddTCPIPRoute(idx, rt) == nil {
-		return fmt.Errorf("AddRoute: Failed to add route at index %d", idx)
-=======
 
 	switch s.Stack.AddTCPIPRoute(rt).(type) {
 	case *tcpip.ErrInvalidGateway:
 		return syserr.ErrInvalidArgument.ToError()
 	case *tcpip.ErrRouteAlreadyExists:
 		return syserr.ErrExists.ToError()
->>>>>>> 44f902a2
 	}
 	return nil
 }
