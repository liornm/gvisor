// Copyright 2018 The gVisor Authors.
//
// Licensed under the Apache License, Version 2.0 (the "License");
// you may not use this file except in compliance with the License.
// You may obtain a copy of the License at
//
//     http://www.apache.org/licenses/LICENSE-2.0
//
// Unless required by applicable law or agreed to in writing, software
// distributed under the License is distributed on an "AS IS" BASIS,
// WITHOUT WARRANTIES OR CONDITIONS OF ANY KIND, either express or implied.
// See the License for the specific language governing permissions and
// limitations under the License.

package hostinet

import (
	"encoding/binary"
	"fmt"
	"io"
	"io/ioutil"
	"os"
	"reflect"
	"strconv"
	"strings"

	"syscall"

	"golang.org/x/sys/unix"
	"gvisor.dev/gvisor/pkg/abi/linux"
	"gvisor.dev/gvisor/pkg/context"
	"gvisor.dev/gvisor/pkg/log"
	"gvisor.dev/gvisor/pkg/marshal/primitive"
	"gvisor.dev/gvisor/pkg/sentry/inet"
	"gvisor.dev/gvisor/pkg/syserr"
	"gvisor.dev/gvisor/pkg/syserror"
	"gvisor.dev/gvisor/pkg/tcpip"
	"gvisor.dev/gvisor/pkg/tcpip/stack"
	"gvisor.dev/gvisor/pkg/usermem"
)

var defaultRecvBufSize = inet.TCPBufferSize{
	Min:     4096,
	Default: 87380,
	Max:     6291456,
}

var defaultSendBufSize = inet.TCPBufferSize{
	Min:     4096,
	Default: 16384,
	Max:     4194304,
}

// Stack implements inet.Stack for host sockets.
type Stack struct {
	// Stack is immutable.
	interfaces     map[int32]inet.Interface
	interfaceAddrs map[int32][]inet.InterfaceAddr
	routes         []inet.Route
	supportsIPv6   bool
	tcpRecovery    inet.TCPLossRecovery
	tcpRecvBufSize inet.TCPBufferSize
	tcpSendBufSize inet.TCPBufferSize
	tcpSACKEnabled bool
	netDevFile     *os.File
	netSNMPFile    *os.File
}

// NewStack returns an empty Stack containing no configuration.
func NewStack() *Stack {
	return &Stack{
		interfaces:     make(map[int32]inet.Interface),
		interfaceAddrs: make(map[int32][]inet.InterfaceAddr),
	}
}

// Configure sets up the stack using the current state of the host network.
func (s *Stack) Configure() error {
	if err := addHostInterfaces(s); err != nil {
		return err
	}

	if err := addHostRoutes(s); err != nil {
		return err
	}

	if _, err := os.Stat("/proc/net/if_inet6"); err == nil {
		s.supportsIPv6 = true
	}

	s.tcpRecvBufSize = defaultRecvBufSize
	if tcpRMem, err := readTCPBufferSizeFile("/proc/sys/net/ipv4/tcp_rmem"); err == nil {
		s.tcpRecvBufSize = tcpRMem
	} else {
		log.Warningf("Failed to read TCP receive buffer size, using default values")
	}

	s.tcpSendBufSize = defaultSendBufSize
	if tcpWMem, err := readTCPBufferSizeFile("/proc/sys/net/ipv4/tcp_wmem"); err == nil {
		s.tcpSendBufSize = tcpWMem
	} else {
		log.Warningf("Failed to read TCP send buffer size, using default values")
	}

	// SACK is important for performance and even compatibility, assume it's
	// enabled if we can't find the actual value.
	s.tcpSACKEnabled = true
	if sack, err := ioutil.ReadFile("/proc/sys/net/ipv4/tcp_sack"); err == nil {
		s.tcpSACKEnabled = strings.TrimSpace(string(sack)) != "0"
	} else {
		log.Warningf("Failed to read if TCP SACK if enabled, setting to true")
	}

	if f, err := os.Open("/proc/net/dev"); err != nil {
		log.Warningf("Failed to open /proc/net/dev: %v", err)
	} else {
		s.netDevFile = f
	}

	if f, err := os.Open("/proc/net/snmp"); err != nil {
		log.Warningf("Failed to open /proc/net/snmp: %v", err)
	} else {
		s.netSNMPFile = f
	}

	return nil
}

// ExtractHostInterfaces will populate an interface map and
// interfaceAddrs map with the results of the equivalent
// netlink messages.
func ExtractHostInterfaces(links []syscall.NetlinkMessage, addrs []syscall.NetlinkMessage, interfaces map[int32]inet.Interface, interfaceAddrs map[int32][]inet.InterfaceAddr) error {
	for _, link := range links {
		if link.Header.Type != unix.RTM_NEWLINK {
			continue
		}
		if len(link.Data) < unix.SizeofIfInfomsg {
			return fmt.Errorf("RTM_GETLINK returned RTM_NEWLINK message with invalid data length (%d bytes, expected at least %d bytes)", len(link.Data), unix.SizeofIfInfomsg)
		}
		var ifinfo linux.InterfaceInfoMessage
		ifinfo.UnmarshalUnsafe(link.Data[:ifinfo.SizeBytes()])
		inetIF := inet.Interface{
			DeviceType: ifinfo.Type,
			Flags:      ifinfo.Flags,
		}
		// Not clearly documented: syscall.ParseNetlinkRouteAttr will check the
		// syscall.NetlinkMessage.Header.Type and skip the struct ifinfomsg
		// accordingly.
		attrs, err := syscall.ParseNetlinkRouteAttr(&link)
		if err != nil {
			return fmt.Errorf("RTM_GETLINK returned RTM_NEWLINK message with invalid rtattrs: %v", err)
		}
		for _, attr := range attrs {
			switch attr.Attr.Type {
			case unix.IFLA_ADDRESS:
				inetIF.Addr = attr.Value
			case unix.IFLA_IFNAME:
				inetIF.Name = string(attr.Value[:len(attr.Value)-1])
			}
		}
		interfaces[ifinfo.Index] = inetIF
	}

	for _, addr := range addrs {
		if addr.Header.Type != unix.RTM_NEWADDR {
			continue
		}
		if len(addr.Data) < unix.SizeofIfAddrmsg {
			return fmt.Errorf("RTM_GETADDR returned RTM_NEWADDR message with invalid data length (%d bytes, expected at least %d bytes)", len(addr.Data), unix.SizeofIfAddrmsg)
		}
		var ifaddr linux.InterfaceAddrMessage
		ifaddr.UnmarshalUnsafe(addr.Data[:ifaddr.SizeBytes()])
		inetAddr := inet.InterfaceAddr{
			Family:    ifaddr.Family,
			PrefixLen: ifaddr.PrefixLen,
			Flags:     ifaddr.Flags,
		}
		attrs, err := syscall.ParseNetlinkRouteAttr(&addr)
		if err != nil {
			return fmt.Errorf("RTM_GETADDR returned RTM_NEWADDR message with invalid rtattrs: %v", err)
		}
		for _, attr := range attrs {
			switch attr.Attr.Type {
			case unix.IFA_ADDRESS:
				inetAddr.Addr = attr.Value
			}
		}
		interfaceAddrs[int32(ifaddr.Index)] = append(interfaceAddrs[int32(ifaddr.Index)], inetAddr)
	}

	return nil
}

// ExtractHostRoutes populates the given routes slice with the data from the
// host route table.
func ExtractHostRoutes(routeMsgs []syscall.NetlinkMessage) ([]inet.Route, error) {
	var routes []inet.Route
	for _, routeMsg := range routeMsgs {
		if routeMsg.Header.Type != unix.RTM_NEWROUTE {
			continue
		}

		var ifRoute linux.RouteMessage
		ifRoute.UnmarshalUnsafe(routeMsg.Data[:ifRoute.SizeBytes()])
		inetRoute := inet.Route{
			Family:   ifRoute.Family,
			DstLen:   ifRoute.DstLen,
			SrcLen:   ifRoute.SrcLen,
			TOS:      ifRoute.TOS,
			Table:    ifRoute.Table,
			Protocol: ifRoute.Protocol,
			Scope:    ifRoute.Scope,
			Type:     ifRoute.Type,
			Flags:    ifRoute.Flags,
		}

		// Not clearly documented: syscall.ParseNetlinkRouteAttr will check the
		// syscall.NetlinkMessage.Header.Type and skip the struct rtmsg
		// accordingly.
		attrs, err := syscall.ParseNetlinkRouteAttr(&routeMsg)
		if err != nil {
			return nil, fmt.Errorf("RTM_GETROUTE returned RTM_NEWROUTE message with invalid rtattrs: %v", err)
		}

		for _, attr := range attrs {
			switch attr.Attr.Type {
			case unix.RTA_DST:
				inetRoute.DstAddr = attr.Value
			case unix.RTA_SRC:
				inetRoute.SrcAddr = attr.Value
			case unix.RTA_GATEWAY:
				inetRoute.GatewayAddr = attr.Value
			case unix.RTA_OIF:
				expected := int(binary.Size(inetRoute.OutputInterface))
				if len(attr.Value) != expected {
					return nil, fmt.Errorf("RTM_GETROUTE returned RTM_NEWROUTE message with invalid attribute data length (%d bytes, expected %d bytes)", len(attr.Value), expected)
				}
				var outputIF primitive.Int32
				outputIF.UnmarshalUnsafe(attr.Value)
				inetRoute.OutputInterface = int32(outputIF)
			}
		}

		routes = append(routes, inetRoute)
	}

	return routes, nil
}

func addHostInterfaces(s *Stack) error {
	links, err := doNetlinkRouteRequest(unix.RTM_GETLINK)
	if err != nil {
		return fmt.Errorf("RTM_GETLINK failed: %v", err)
	}

	addrs, err := doNetlinkRouteRequest(unix.RTM_GETADDR)
	if err != nil {
		return fmt.Errorf("RTM_GETADDR failed: %v", err)
	}

	return ExtractHostInterfaces(links, addrs, s.interfaces, s.interfaceAddrs)
}

func addHostRoutes(s *Stack) error {
	routes, err := doNetlinkRouteRequest(unix.RTM_GETROUTE)
	if err != nil {
		return fmt.Errorf("RTM_GETROUTE failed: %v", err)
	}

	s.routes, err = ExtractHostRoutes(routes)
	if err != nil {
		return err
	}

	return nil
}

func doNetlinkRouteRequest(req int) ([]syscall.NetlinkMessage, error) {
	data, err := syscall.NetlinkRIB(req, syscall.AF_UNSPEC)
	if err != nil {
		return nil, err
	}
	return syscall.ParseNetlinkMessage(data)
}

func readTCPBufferSizeFile(filename string) (inet.TCPBufferSize, error) {
	contents, err := ioutil.ReadFile(filename)
	if err != nil {
		return inet.TCPBufferSize{}, fmt.Errorf("failed to read %s: %v", filename, err)
	}
	ioseq := usermem.BytesIOSequence(contents)
	fields := make([]int32, 3)
	if n, err := usermem.CopyInt32StringsInVec(context.Background(), ioseq.IO, ioseq.Addrs, fields, ioseq.Opts); n != ioseq.NumBytes() || err != nil {
		return inet.TCPBufferSize{}, fmt.Errorf("failed to parse %s (%q): got %v after %d/%d bytes", filename, contents, err, n, ioseq.NumBytes())
	}
	return inet.TCPBufferSize{
		Min:     int(fields[0]),
		Default: int(fields[1]),
		Max:     int(fields[2]),
	}, nil
}

// Interfaces implements inet.Stack.Interfaces.
func (s *Stack) Interfaces() map[int32]inet.Interface {
	interfaces := make(map[int32]inet.Interface)
	for k, v := range s.interfaces {
		interfaces[k] = v
	}
	return interfaces
}

// InterfaceAddrs implements inet.Stack.InterfaceAddrs.
func (s *Stack) InterfaceAddrs() map[int32][]inet.InterfaceAddr {
	addrs := make(map[int32][]inet.InterfaceAddr)
	for k, v := range s.interfaceAddrs {
		addrs[k] = append([]inet.InterfaceAddr(nil), v...)
	}
	return addrs
}

// AddInterfaceAddr implements inet.Stack.AddInterfaceAddr.
func (s *Stack) AddInterfaceAddr(int32, inet.InterfaceAddr) error {
	return syserror.EACCES
}

// RemoveInterfaceAddr implements inet.Stack.RemoveInterfaceAddr.
func (s *Stack) RemoveInterfaceAddr(int32, inet.InterfaceAddr) error {
	return syserror.EACCES
}

// SupportsIPv6 implements inet.Stack.SupportsIPv6.
func (s *Stack) SupportsIPv6() bool {
	return s.supportsIPv6
}

// TCPReceiveBufferSize implements inet.Stack.TCPReceiveBufferSize.
func (s *Stack) TCPReceiveBufferSize() (inet.TCPBufferSize, error) {
	return s.tcpRecvBufSize, nil
}

// SetTCPReceiveBufferSize implements inet.Stack.SetTCPReceiveBufferSize.
func (s *Stack) SetTCPReceiveBufferSize(size inet.TCPBufferSize) error {
	return syserror.EACCES
}

// TCPSendBufferSize implements inet.Stack.TCPSendBufferSize.
func (s *Stack) TCPSendBufferSize() (inet.TCPBufferSize, error) {
	return s.tcpSendBufSize, nil
}

// SetTCPSendBufferSize implements inet.Stack.SetTCPSendBufferSize.
func (s *Stack) SetTCPSendBufferSize(size inet.TCPBufferSize) error {
	return syserror.EACCES
}

// TCPSACKEnabled implements inet.Stack.TCPSACKEnabled.
func (s *Stack) TCPSACKEnabled() (bool, error) {
	return s.tcpSACKEnabled, nil
}

// SetTCPSACKEnabled implements inet.Stack.SetTCPSACKEnabled.
func (s *Stack) SetTCPSACKEnabled(bool) error {
	return syserror.EACCES
}

// TCPRecovery implements inet.Stack.TCPRecovery.
func (s *Stack) TCPRecovery() (inet.TCPLossRecovery, error) {
	return s.tcpRecovery, nil
}

// SetTCPRecovery implements inet.Stack.SetTCPRecovery.
func (s *Stack) SetTCPRecovery(inet.TCPLossRecovery) error {
	return syserror.EACCES
}

// getLine reads one line from proc file, with specified prefix.
// The last argument, withHeader, specifies if it contains line header.
func getLine(f *os.File, prefix string, withHeader bool) string {
	data := make([]byte, 4096)

	if _, err := f.Seek(0, 0); err != nil {
		return ""
	}

	if _, err := io.ReadFull(f, data); err != io.ErrUnexpectedEOF {
		return ""
	}

	prefix = prefix + ":"
	lines := strings.Split(string(data), "\n")
	for _, l := range lines {
		l = strings.TrimSpace(l)
		if strings.HasPrefix(l, prefix) {
			if withHeader {
				withHeader = false
				continue
			}
			return l
		}
	}
	return ""
}

func toSlice(i interface{}) []uint64 {
	v := reflect.Indirect(reflect.ValueOf(i))
	return v.Slice(0, v.Len()).Interface().([]uint64)
}

// Statistics implements inet.Stack.Statistics.
func (s *Stack) Statistics(stat interface{}, arg string) error {
	var (
		snmpTCP   bool
		rawLine   string
		sliceStat []uint64
	)

	switch stat.(type) {
	case *inet.StatDev:
		if s.netDevFile == nil {
			return fmt.Errorf("/proc/net/dev is not opened for hostinet")
		}
		rawLine = getLine(s.netDevFile, arg, false /* with no header */)
	case *inet.StatSNMPIP, *inet.StatSNMPICMP, *inet.StatSNMPICMPMSG, *inet.StatSNMPTCP, *inet.StatSNMPUDP, *inet.StatSNMPUDPLite:
		if s.netSNMPFile == nil {
			return fmt.Errorf("/proc/net/snmp is not opened for hostinet")
		}
		rawLine = getLine(s.netSNMPFile, arg, true)
	default:
		return syserr.ErrEndpointOperation.ToError()
	}

	if rawLine == "" {
		return fmt.Errorf("failed to get raw line")
	}

	parts := strings.SplitN(rawLine, ":", 2)
	if len(parts) != 2 {
		return fmt.Errorf("failed to get prefix from: %q", rawLine)
	}

	sliceStat = toSlice(stat)
	fields := strings.Fields(strings.TrimSpace(parts[1]))
	if len(fields) != len(sliceStat) {
		return fmt.Errorf("failed to parse fields: %q", rawLine)
	}
	if _, ok := stat.(*inet.StatSNMPTCP); ok {
		snmpTCP = true
	}
	for i := 0; i < len(sliceStat); i++ {
		var err error
		if snmpTCP && i == 3 {
			var tmp int64
			// MaxConn field is signed, RFC 2012.
			tmp, err = strconv.ParseInt(fields[i], 10, 64)
			sliceStat[i] = uint64(tmp) // Convert back to int before use.
		} else {
			sliceStat[i], err = strconv.ParseUint(fields[i], 10, 64)
		}
		if err != nil {
			return fmt.Errorf("failed to parse field %d from: %q, %v", i, rawLine, err)
		}
	}

	return nil
}

// RouteTable implements inet.Stack.RouteTable.
func (s *Stack) RouteTable() []inet.Route {
	return append([]inet.Route(nil), s.routes...)
}

// AddRoute implements inet.Stack.AddRoute.
func (s *Stack) AddRoute(route inet.Route) error {
<<<<<<< HEAD
	s.routes = append(s.routes, route)
	return nil
=======
	return syserror.EACCES
>>>>>>> e04738b7
}

// Resume implements inet.Stack.Resume.
func (s *Stack) Resume() {}

// RegisteredEndpoints implements inet.Stack.RegisteredEndpoints.
func (s *Stack) RegisteredEndpoints() []stack.TransportEndpoint { return nil }

// CleanupEndpoints implements inet.Stack.CleanupEndpoints.
func (s *Stack) CleanupEndpoints() []stack.TransportEndpoint { return nil }

// RestoreCleanupEndpoints implements inet.Stack.RestoreCleanupEndpoints.
func (s *Stack) RestoreCleanupEndpoints([]stack.TransportEndpoint) {}

// SetForwarding implements inet.Stack.SetForwarding.
func (s *Stack) SetForwarding(tcpip.NetworkProtocolNumber, bool) error {
	return syserror.EACCES
}

// PortRange implements inet.Stack.PortRange.
func (*Stack) PortRange() (uint16, uint16) {
	// Use the default Linux values per net/ipv4/af_inet.c:inet_init_net().
	return 32768, 28232
}

// SetPortRange implements inet.Stack.SetPortRange.
func (*Stack) SetPortRange(start uint16, end uint16) error {
	return syserror.EACCES
}<|MERGE_RESOLUTION|>--- conflicted
+++ resolved
@@ -471,12 +471,7 @@
 
 // AddRoute implements inet.Stack.AddRoute.
 func (s *Stack) AddRoute(route inet.Route) error {
-<<<<<<< HEAD
-	s.routes = append(s.routes, route)
-	return nil
-=======
-	return syserror.EACCES
->>>>>>> e04738b7
+	return syserror.EACCES
 }
 
 // Resume implements inet.Stack.Resume.
