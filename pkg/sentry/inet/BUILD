load("//tools:defs.bzl", "go_library")

package(
    default_visibility = ["//:sandbox"],
    licenses = ["notice"],
)

go_library(
    name = "inet",
    srcs = [
        "context.go",
        "inet.go",
        "namespace.go",
        "test_stack.go",
    ],
<<<<<<< HEAD
    importpath = "gvisor.dev/gvisor/pkg/sentry/inet",
    deps = [
        "//pkg/sentry/context",
        "//pkg/tcpip",
=======
    deps = [
        "//pkg/context",
        "//pkg/tcpip/stack",
>>>>>>> 6d0c5803
    ],
)<|MERGE_RESOLUTION|>--- conflicted
+++ resolved
@@ -13,15 +13,9 @@
         "namespace.go",
         "test_stack.go",
     ],
-<<<<<<< HEAD
-    importpath = "gvisor.dev/gvisor/pkg/sentry/inet",
-    deps = [
-        "//pkg/sentry/context",
-        "//pkg/tcpip",
-=======
     deps = [
         "//pkg/context",
+        "//pkg/tcpip",
         "//pkg/tcpip/stack",
->>>>>>> 6d0c5803
     ],
 )