--- conflicted
+++ resolved
@@ -75,11 +75,7 @@
 	// RouteTable returns the network stack's route table.
 	RouteTable() []Route
 
-<<<<<<< HEAD
-	// AddRoute adds route to the route table at index idx.
-=======
 	// AddRoute adds route to the route table.
->>>>>>> 11b027f5
 	AddRoute(route Route) error
 
 	// Resume restarts the network stack after restore.
