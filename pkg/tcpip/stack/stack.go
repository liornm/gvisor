// Copyright 2018 The gVisor Authors.
//
// Licensed under the Apache License, Version 2.0 (the "License");
// you may not use this file except in compliance with the License.
// You may obtain a copy of the License at
//
//     http://www.apache.org/licenses/LICENSE-2.0
//
// Unless required by applicable law or agreed to in writing, software
// distributed under the License is distributed on an "AS IS" BASIS,
// WITHOUT WARRANTIES OR CONDITIONS OF ANY KIND, either express or implied.
// See the License for the specific language governing permissions and
// limitations under the License.

// Package stack provides the glue between networking protocols and the
// consumers of the networking stack.
//
// For consumers, the only function of interest is New(), everything else is
// provided by the tcpip/public package.
package stack

import (
	"bytes"
	"encoding/binary"
	"fmt"
	"io"
	mathrand "math/rand"
	"sort"
	"sync/atomic"
	"time"

	"golang.org/x/time/rate"
	"gvisor.dev/gvisor/pkg/atomicbitops"
	"gvisor.dev/gvisor/pkg/rand"
	"gvisor.dev/gvisor/pkg/sync"
	"gvisor.dev/gvisor/pkg/tcpip"
	"gvisor.dev/gvisor/pkg/tcpip/buffer"
	"gvisor.dev/gvisor/pkg/tcpip/header"
	"gvisor.dev/gvisor/pkg/tcpip/ports"
	"gvisor.dev/gvisor/pkg/waiter"
)

const (
	// ageLimit is set to the same cache stale time used in Linux.
	ageLimit = 1 * time.Minute
	// resolutionTimeout is set to the same ARP timeout used in Linux.
	resolutionTimeout = 1 * time.Second
	// resolutionAttempts is set to the same ARP retries used in Linux.
	resolutionAttempts = 3

	// DefaultTOS is the default type of service value for network endpoints.
	DefaultTOS = 0
)

type transportProtocolState struct {
	proto          TransportProtocol
	defaultHandler func(id TransportEndpointID, pkt *PacketBuffer) bool
}

// ResumableEndpoint is an endpoint that needs to be resumed after restore.
type ResumableEndpoint interface {
	// Resume resumes an endpoint after restore. This can be used to restart
	// background workers such as protocol goroutines. This must be called after
	// all indirect dependencies of the endpoint has been restored, which
	// generally implies at the end of the restore process.
	Resume(*Stack)
}

// uniqueIDGenerator is a default unique ID generator.
type uniqueIDGenerator atomicbitops.AlignedAtomicUint64

func (u *uniqueIDGenerator) UniqueID() uint64 {
	return ((*atomicbitops.AlignedAtomicUint64)(u)).Add(1)
}

// Stack is a networking stack, with all supported protocols, NICs, and route
// table.
type Stack struct {
	transportProtocols map[tcpip.TransportProtocolNumber]*transportProtocolState
	networkProtocols   map[tcpip.NetworkProtocolNumber]NetworkProtocol

	// rawFactory creates raw endpoints. If nil, raw endpoints are
	// disabled. It is set during Stack creation and is immutable.
	rawFactory RawFactory

	demux *transportDemuxer

	stats tcpip.Stats

	// LOCK ORDERING: mu > route.mu.
	route struct {
		mu struct {
			sync.RWMutex

			table []tcpip.Route
		}
	}

	mu                       sync.RWMutex
	nics                     map[tcpip.NICID]*nic
	defaultForwardingEnabled map[tcpip.NetworkProtocolNumber]struct{}

	// cleanupEndpointsMu protects cleanupEndpoints.
	cleanupEndpointsMu sync.Mutex
	cleanupEndpoints   map[TransportEndpoint]struct{}

	*ports.PortManager

	// If not nil, then any new endpoints will have this probe function
	// invoked everytime they receive a TCP segment.
	tcpProbeFunc atomic.Value // TCPProbeFunc

	// clock is used to generate user-visible times.
	clock tcpip.Clock

	// handleLocal allows non-loopback interfaces to loop packets.
	handleLocal bool

	// tables are the iptables packet filtering and manipulation rules.
	// TODO(gvisor.dev/issue/170): S/R this field.
	tables *IPTables

	// resumableEndpoints is a list of endpoints that need to be resumed if the
	// stack is being restored.
	resumableEndpoints []ResumableEndpoint

	// icmpRateLimiter is a global rate limiter for all ICMP messages generated
	// by the stack.
	icmpRateLimiter *ICMPRateLimiter

	// seed is a one-time random value initialized at stack startup
	// and is used to seed the TCP port picking on active connections
	//
	// TODO(gvisor.dev/issue/940): S/R this field.
	seed uint32

	// nudConfigs is the default NUD configurations used by interfaces.
	nudConfigs NUDConfigurations

	// nudDisp is the NUD event dispatcher that is used to send the netstack
	// integrator NUD related events.
	nudDisp NUDDispatcher

	// uniqueIDGenerator is a generator of unique identifiers.
	uniqueIDGenerator UniqueID

	// randomGenerator is an injectable pseudo random generator that can be
	// used when a random number is required.
	randomGenerator *mathrand.Rand

	// secureRNG is a cryptographically secure random number generator.
	secureRNG io.Reader

	// sendBufferSize holds the min/default/max send buffer sizes for
	// endpoints other than TCP.
	sendBufferSize tcpip.SendBufferSizeOption

	// receiveBufferSize holds the min/default/max receive buffer sizes for
	// endpoints other than TCP.
	receiveBufferSize tcpip.ReceiveBufferSizeOption

	// tcpInvalidRateLimit is the maximal rate for sending duplicate
	// acknowledgements in response to incoming TCP packets that are for an existing
	// connection but that are invalid due to any of the following reasons:
	//
	//   a) out-of-window sequence number.
	//   b) out-of-window acknowledgement number.
	//   c) PAWS check failure (when implemented).
	//
	// This is required to prevent potential ACK loops.
	// Setting this to 0 will disable all rate limiting.
	tcpInvalidRateLimit time.Duration
}

// UniqueID is an abstract generator of unique identifiers.
type UniqueID interface {
	UniqueID() uint64
}

// NetworkProtocolFactory instantiates a network protocol.
//
// NetworkProtocolFactory must not attempt to modify the stack, it may only
// query the stack.
type NetworkProtocolFactory func(*Stack) NetworkProtocol

// TransportProtocolFactory instantiates a transport protocol.
//
// TransportProtocolFactory must not attempt to modify the stack, it may only
// query the stack.
type TransportProtocolFactory func(*Stack) TransportProtocol

// Options contains optional Stack configuration.
type Options struct {
	// NetworkProtocols lists the network protocols to enable.
	NetworkProtocols []NetworkProtocolFactory

	// TransportProtocols lists the transport protocols to enable.
	TransportProtocols []TransportProtocolFactory

	// Clock is an optional clock source used for timestampping packets.
	//
	// If no Clock is specified, the clock source will be time.Now.
	Clock tcpip.Clock

	// Stats are optional statistic counters.
	Stats tcpip.Stats

	// HandleLocal indicates whether packets destined to their source
	// should be handled by the stack internally (true) or outside the
	// stack (false).
	HandleLocal bool

	// UniqueID is an optional generator of unique identifiers.
	UniqueID UniqueID

	// NUDConfigs is the default NUD configurations used by interfaces.
	NUDConfigs NUDConfigurations

	// NUDDisp is the NUD event dispatcher that an integrator can provide to
	// receive NUD related events.
	NUDDisp NUDDispatcher

	// RawFactory produces raw endpoints. Raw endpoints are enabled only if
	// this is non-nil.
	RawFactory RawFactory

	// RandSource is an optional source to use to generate random
	// numbers. If omitted it defaults to a Source seeded by the data
	// returned by rand.Read().
	//
	// RandSource must be thread-safe.
	RandSource mathrand.Source

	// IPTables are the initial iptables rules. If nil, iptables will allow
	// all traffic.
	IPTables *IPTables

	// SecureRNG is a cryptographically secure random number generator.
	SecureRNG io.Reader
}

// TransportEndpointInfo holds useful information about a transport endpoint
// which can be queried by monitoring tools.
//
// +stateify savable
type TransportEndpointInfo struct {
	// The following fields are initialized at creation time and are
	// immutable.

	NetProto   tcpip.NetworkProtocolNumber
	TransProto tcpip.TransportProtocolNumber

	// The following fields are protected by endpoint mu.

	ID TransportEndpointID
	// BindNICID and bindAddr are set via calls to Bind(). They are used to
	// reject attempts to send data or connect via a different NIC or
	// address
	BindNICID tcpip.NICID
	BindAddr  tcpip.Address
	// RegisterNICID is the default NICID registered as a side-effect of
	// connect or datagram write.
	RegisterNICID tcpip.NICID
}

// AddrNetProtoLocked unwraps the specified address if it is a V4-mapped V6
// address and returns the network protocol number to be used to communicate
// with the specified address. It returns an error if the passed address is
// incompatible with the receiver.
//
// Preconditon: the parent endpoint mu must be held while calling this method.
func (t *TransportEndpointInfo) AddrNetProtoLocked(addr tcpip.FullAddress, v6only bool) (tcpip.FullAddress, tcpip.NetworkProtocolNumber, tcpip.Error) {
	netProto := t.NetProto
	switch len(addr.Addr) {
	case header.IPv4AddressSize:
		netProto = header.IPv4ProtocolNumber
	case header.IPv6AddressSize:
		if header.IsV4MappedAddress(addr.Addr) {
			netProto = header.IPv4ProtocolNumber
			addr.Addr = addr.Addr[header.IPv6AddressSize-header.IPv4AddressSize:]
			if addr.Addr == header.IPv4Any {
				addr.Addr = ""
			}
		}
	}

	switch len(t.ID.LocalAddress) {
	case header.IPv4AddressSize:
		if len(addr.Addr) == header.IPv6AddressSize {
			return tcpip.FullAddress{}, 0, &tcpip.ErrInvalidEndpointState{}
		}
	case header.IPv6AddressSize:
		if len(addr.Addr) == header.IPv4AddressSize {
			return tcpip.FullAddress{}, 0, &tcpip.ErrNetworkUnreachable{}
		}
	}

	switch {
	case netProto == t.NetProto:
	case netProto == header.IPv4ProtocolNumber && t.NetProto == header.IPv6ProtocolNumber:
		if v6only {
			return tcpip.FullAddress{}, 0, &tcpip.ErrNoRoute{}
		}
	default:
		return tcpip.FullAddress{}, 0, &tcpip.ErrInvalidEndpointState{}
	}

	return addr, netProto, nil
}

// IsEndpointInfo is an empty method to implement the tcpip.EndpointInfo
// marker interface.
func (*TransportEndpointInfo) IsEndpointInfo() {}

// New allocates a new networking stack with only the requested networking and
// transport protocols configured with default options.
//
// Note, NDPConfigurations will be fixed before being used by the Stack. That
// is, if an invalid value was provided, it will be reset to the default value.
//
// Protocol options can be changed by calling the
// SetNetworkProtocolOption/SetTransportProtocolOption methods provided by the
// stack. Please refer to individual protocol implementations as to what options
// are supported.
func New(opts Options) *Stack {
	clock := opts.Clock
	if clock == nil {
		clock = tcpip.NewStdClock()
	}

	if opts.UniqueID == nil {
		opts.UniqueID = new(uniqueIDGenerator)
	}

	randSrc := opts.RandSource
	if randSrc == nil {
		// Source provided by mathrand.NewSource is not thread-safe so
		// we wrap it in a simple thread-safe version.
		randSrc = &lockedRandomSource{src: mathrand.NewSource(generateRandInt64())}
	}

	if opts.IPTables == nil {
		opts.IPTables = DefaultTables()
	}

	opts.NUDConfigs.resetInvalidFields()

	if opts.SecureRNG == nil {
		opts.SecureRNG = rand.Reader
	}

	s := &Stack{
		transportProtocols:       make(map[tcpip.TransportProtocolNumber]*transportProtocolState),
		networkProtocols:         make(map[tcpip.NetworkProtocolNumber]NetworkProtocol),
		nics:                     make(map[tcpip.NICID]*nic),
		defaultForwardingEnabled: make(map[tcpip.NetworkProtocolNumber]struct{}),
		cleanupEndpoints:         make(map[TransportEndpoint]struct{}),
		PortManager:              ports.NewPortManager(),
		clock:                    clock,
		stats:                    opts.Stats.FillIn(),
		handleLocal:              opts.HandleLocal,
		tables:                   opts.IPTables,
		icmpRateLimiter:          NewICMPRateLimiter(),
		seed:                     generateRandUint32(),
		nudConfigs:               opts.NUDConfigs,
		uniqueIDGenerator:        opts.UniqueID,
		nudDisp:                  opts.NUDDisp,
		randomGenerator:          mathrand.New(randSrc),
		secureRNG:                opts.SecureRNG,
		sendBufferSize: tcpip.SendBufferSizeOption{
			Min:     MinBufferSize,
			Default: DefaultBufferSize,
			Max:     DefaultMaxBufferSize,
		},
		receiveBufferSize: tcpip.ReceiveBufferSizeOption{
			Min:     MinBufferSize,
			Default: DefaultBufferSize,
			Max:     DefaultMaxBufferSize,
		},
		tcpInvalidRateLimit: defaultTCPInvalidRateLimit,
	}

	// Add specified network protocols.
	for _, netProtoFactory := range opts.NetworkProtocols {
		netProto := netProtoFactory(s)
		s.networkProtocols[netProto.Number()] = netProto
	}

	// Add specified transport protocols.
	for _, transProtoFactory := range opts.TransportProtocols {
		transProto := transProtoFactory(s)
		s.transportProtocols[transProto.Number()] = &transportProtocolState{
			proto: transProto,
		}
	}

	// Add the factory for raw endpoints, if present.
	s.rawFactory = opts.RawFactory

	// Create the global transport demuxer.
	s.demux = newTransportDemuxer(s)

	return s
}

// newJob returns a tcpip.Job using the Stack clock.
func (s *Stack) newJob(l sync.Locker, f func()) *tcpip.Job {
	return tcpip.NewJob(s.clock, l, f)
}

// UniqueID returns a unique identifier.
func (s *Stack) UniqueID() uint64 {
	return s.uniqueIDGenerator.UniqueID()
}

// SetNetworkProtocolOption allows configuring individual protocol level
// options. This method returns an error if the protocol is not supported or
// option is not supported by the protocol implementation or the provided value
// is incorrect.
func (s *Stack) SetNetworkProtocolOption(network tcpip.NetworkProtocolNumber, option tcpip.SettableNetworkProtocolOption) tcpip.Error {
	netProto, ok := s.networkProtocols[network]
	if !ok {
		return &tcpip.ErrUnknownProtocol{}
	}
	return netProto.SetOption(option)
}

// NetworkProtocolOption allows retrieving individual protocol level option
// values. This method returns an error if the protocol is not supported or
// option is not supported by the protocol implementation.
// e.g.
// var v ipv4.MyOption
// err := s.NetworkProtocolOption(tcpip.IPv4ProtocolNumber, &v)
// if err != nil {
//   ...
// }
func (s *Stack) NetworkProtocolOption(network tcpip.NetworkProtocolNumber, option tcpip.GettableNetworkProtocolOption) tcpip.Error {
	netProto, ok := s.networkProtocols[network]
	if !ok {
		return &tcpip.ErrUnknownProtocol{}
	}
	return netProto.Option(option)
}

// SetTransportProtocolOption allows configuring individual protocol level
// options. This method returns an error if the protocol is not supported or
// option is not supported by the protocol implementation or the provided value
// is incorrect.
func (s *Stack) SetTransportProtocolOption(transport tcpip.TransportProtocolNumber, option tcpip.SettableTransportProtocolOption) tcpip.Error {
	transProtoState, ok := s.transportProtocols[transport]
	if !ok {
		return &tcpip.ErrUnknownProtocol{}
	}
	return transProtoState.proto.SetOption(option)
}

// TransportProtocolOption allows retrieving individual protocol level option
// values. This method returns an error if the protocol is not supported or
// option is not supported by the protocol implementation.
// var v tcp.SACKEnabled
// if err := s.TransportProtocolOption(tcpip.TCPProtocolNumber, &v); err != nil {
//   ...
// }
func (s *Stack) TransportProtocolOption(transport tcpip.TransportProtocolNumber, option tcpip.GettableTransportProtocolOption) tcpip.Error {
	transProtoState, ok := s.transportProtocols[transport]
	if !ok {
		return &tcpip.ErrUnknownProtocol{}
	}
	return transProtoState.proto.Option(option)
}

// SetTransportProtocolHandler sets the per-stack default handler for the given
// protocol.
//
// It must be called only during initialization of the stack. Changing it as the
// stack is operating is not supported.
func (s *Stack) SetTransportProtocolHandler(p tcpip.TransportProtocolNumber, h func(TransportEndpointID, *PacketBuffer) bool) {
	state := s.transportProtocols[p]
	if state != nil {
		state.defaultHandler = h
	}
}

// Clock returns the Stack's clock for retrieving the current time and
// scheduling work.
func (s *Stack) Clock() tcpip.Clock {
	return s.clock
}

// Stats returns a mutable copy of the current stats.
//
// This is not generally exported via the public interface, but is available
// internally.
func (s *Stack) Stats() tcpip.Stats {
	return s.stats
}

// SetNICForwarding enables or disables packet forwarding on the specified NIC
// for the passed protocol.
func (s *Stack) SetNICForwarding(id tcpip.NICID, protocol tcpip.NetworkProtocolNumber, enable bool) tcpip.Error {
	s.mu.RLock()
	defer s.mu.RUnlock()

	nic, ok := s.nics[id]
	if !ok {
		return &tcpip.ErrUnknownNICID{}
	}

	return nic.setForwarding(protocol, enable)
}

// NICForwarding returns the forwarding configuration for the specified NIC.
func (s *Stack) NICForwarding(id tcpip.NICID, protocol tcpip.NetworkProtocolNumber) (bool, tcpip.Error) {
	s.mu.RLock()
	defer s.mu.RUnlock()

	nic, ok := s.nics[id]
	if !ok {
		return false, &tcpip.ErrUnknownNICID{}
	}

	return nic.forwarding(protocol)
}

// SetForwardingDefaultAndAllNICs sets packet forwarding for all NICs for the
// passed protocol and sets the default setting for newly created NICs.
func (s *Stack) SetForwardingDefaultAndAllNICs(protocol tcpip.NetworkProtocolNumber, enable bool) tcpip.Error {
	s.mu.Lock()
	defer s.mu.Unlock()

	doneOnce := false
	for id, nic := range s.nics {
		if err := nic.setForwarding(protocol, enable); err != nil {
			// Expect forwarding to be settable on all interfaces if it was set on
			// one.
			if doneOnce {
				panic(fmt.Sprintf("nic(id=%d).setForwarding(%d, %t): %s", id, protocol, enable, err))
			}

			return err
		}

		doneOnce = true
	}

	if enable {
		s.defaultForwardingEnabled[protocol] = struct{}{}
	} else {
		delete(s.defaultForwardingEnabled, protocol)
	}

	return nil
}

// PortRange returns the UDP and TCP inclusive range of ephemeral ports used in
// both IPv4 and IPv6.
func (s *Stack) PortRange() (uint16, uint16) {
	return s.PortManager.PortRange()
}

// SetPortRange sets the UDP and TCP IPv4 and IPv6 ephemeral port range
// (inclusive).
func (s *Stack) SetPortRange(start uint16, end uint16) tcpip.Error {
	return s.PortManager.SetPortRange(start, end)
}

// SetRouteTable assigns the route table to be used by this stack. It
// specifies which NIC to use for given destination address ranges.
//
// This method takes ownership of the table.
func (s *Stack) SetRouteTable(table []tcpip.Route) {
	s.route.mu.RLock()
	defer s.route.mu.RUnlock()
	s.route.mu.table = table
	sort.Slice(s.route.mu.table, func(i, j int) bool {
		return s.route.mu.table[i].Destination.Prefix() < s.route.mu.table[j].Destination.Prefix()
	})
}

// GetRouteTable returns the route table which is currently in use.
func (s *Stack) GetRouteTable() []tcpip.Route {
	s.route.mu.RLock()
	defer s.route.mu.RUnlock()
	return append([]tcpip.Route(nil), s.route.mu.table...)
}

<<<<<<< HEAD
// AppendTCPIPRoute appends a route to the route table.
func (s *Stack) AppendTCPIPRoute(route tcpip.Route) {
	s.AddTCPIPRoute(int32(len(s.route.mu.table)), route)
}

// AddTCPIPRoute Add a route to the route table in a specific index.
func (s *Stack) AddTCPIPRoute(idx int32, route tcpip.Route) *tcpip.Route {
	s.route.mu.Lock()
	defer s.route.mu.Unlock()
	if  idx > int32(len(s.route.mu.table)) {
		return nil
	} else if int32(len(s.route.mu.table)) == idx {
		s.route.mu.table = append(s.route.mu.table, route)
	}
	s.route.mu.table = append(s.route.mu.table[:idx+1], s.route.mu.table[idx:]...)
	s.route.mu.table[idx] = route
	return &s.route.mu.table[idx]
=======
func (s *Stack) findRouteNic(route tcpip.Route) tcpip.NICID {
	var ProtocolNumber tcpip.NetworkProtocolNumber
	if len(route.Gateway) == 6 {
		ProtocolNumber = header.IPv6ProtocolNumber
	} else if len(route.Gateway) == 4 {
		ProtocolNumber = header.IPv4ProtocolNumber
	} else {
		return tcpip.NICID(-1)
	}
	for _, nic := range s.nics {
		ep := nic.networkEndpoints[ProtocolNumber].(AddressableEndpoint)
		for _, addr := range ep.PrimaryAddresses() {
			subnet := addr.Subnet()
			if subnet.Contains(route.Gateway) {
				return nic.id
			}
		}
	}
	return tcpip.NICID(-1)
}

// AddTCPIPRoute appends a route to the route table.
func (s *Stack) AddTCPIPRoute(route tcpip.Route) tcpip.Error {
	nicID := tcpip.NICID(-1)
	if len(route.Gateway) != 0 {
		nicID = s.findRouteNic(route)
	} else if _, ok := s.nics[route.NIC]; ok {
		nicID = route.NIC
	}
	if nicID == tcpip.NICID(-1) {
		return &tcpip.ErrInvalidGateway{}
	}
	route.NIC = nicID

	s.route.mu.Lock()
	defer s.route.mu.Unlock()
	index := sort.Search(len(s.route.mu.table), func(i int) bool {
		return route.Destination.Prefix() <= s.route.mu.table[i].Destination.Prefix()
	})
	if index < len(s.route.mu.table) && s.route.mu.table[index] == route {
		return &tcpip.ErrRouteAlreadyExists{}
	}
	s.route.mu.table = append(s.route.mu.table, tcpip.Route{})
	copy(s.route.mu.table[index+1:], s.route.mu.table[index:])
	s.route.mu.table[index] = route
	return nil
>>>>>>> 44f902a2
}

// RemoveRoutes removes matching routes from the route table.
func (s *Stack) RemoveRoutes(match func(tcpip.Route) bool) {
	s.route.mu.Lock()
	defer s.route.mu.Unlock()

	var filteredRoutes []tcpip.Route
	for _, route := range s.route.mu.table {
		if !match(route) {
			filteredRoutes = append(filteredRoutes, route)
		}
	}
	s.route.mu.table = filteredRoutes
}

// NewEndpoint creates a new transport layer endpoint of the given protocol.
func (s *Stack) NewEndpoint(transport tcpip.TransportProtocolNumber, network tcpip.NetworkProtocolNumber, waiterQueue *waiter.Queue) (tcpip.Endpoint, tcpip.Error) {
	t, ok := s.transportProtocols[transport]
	if !ok {
		return nil, &tcpip.ErrUnknownProtocol{}
	}

	return t.proto.NewEndpoint(network, waiterQueue)
}

// NewRawEndpoint creates a new raw transport layer endpoint of the given
// protocol. Raw endpoints receive all traffic for a given protocol regardless
// of address.
func (s *Stack) NewRawEndpoint(transport tcpip.TransportProtocolNumber, network tcpip.NetworkProtocolNumber, waiterQueue *waiter.Queue, associated bool) (tcpip.Endpoint, tcpip.Error) {
	if s.rawFactory == nil {
		return nil, &tcpip.ErrNotPermitted{}
	}

	if !associated {
		return s.rawFactory.NewUnassociatedEndpoint(s, network, transport, waiterQueue)
	}

	t, ok := s.transportProtocols[transport]
	if !ok {
		return nil, &tcpip.ErrUnknownProtocol{}
	}

	return t.proto.NewRawEndpoint(network, waiterQueue)
}

// NewPacketEndpoint creates a new packet endpoint listening for the given
// netProto.
func (s *Stack) NewPacketEndpoint(cooked bool, netProto tcpip.NetworkProtocolNumber, waiterQueue *waiter.Queue) (tcpip.Endpoint, tcpip.Error) {
	if s.rawFactory == nil {
		return nil, &tcpip.ErrNotPermitted{}
	}

	return s.rawFactory.NewPacketEndpoint(s, cooked, netProto, waiterQueue)
}

// NICContext is an opaque pointer used to store client-supplied NIC metadata.
type NICContext interface{}

// NICOptions specifies the configuration of a NIC as it is being created.
// The zero value creates an enabled, unnamed NIC.
type NICOptions struct {
	// Name specifies the name of the NIC.
	Name string

	// Disabled specifies whether to avoid calling Attach on the passed
	// LinkEndpoint.
	Disabled bool

	// Context specifies user-defined data that will be returned in stack.NICInfo
	// for the NIC. Clients of this library can use it to add metadata that
	// should be tracked alongside a NIC, to avoid having to keep a
	// map[tcpip.NICID]metadata mirroring stack.Stack's nic map.
	Context NICContext
}

// CreateNICWithOptions creates a NIC with the provided id, LinkEndpoint, and
// NICOptions. See the documentation on type NICOptions for details on how
// NICs can be configured.
//
// LinkEndpoint.Attach will be called to bind ep with a NetworkDispatcher.
func (s *Stack) CreateNICWithOptions(id tcpip.NICID, ep LinkEndpoint, opts NICOptions) tcpip.Error {
	s.mu.Lock()
	defer s.mu.Unlock()

	// Make sure id is unique.
	if _, ok := s.nics[id]; ok {
		return &tcpip.ErrDuplicateNICID{}
	}

	// Make sure name is unique, unless unnamed.
	if opts.Name != "" {
		for _, n := range s.nics {
			if n.Name() == opts.Name {
				return &tcpip.ErrDuplicateNICID{}
			}
		}
	}

	n := newNIC(s, id, opts.Name, ep, opts.Context)
	for proto := range s.defaultForwardingEnabled {
		if err := n.setForwarding(proto, true); err != nil {
			panic(fmt.Sprintf("newNIC(%d, ...).setForwarding(%d, true): %s", id, proto, err))
		}
	}
	s.nics[id] = n
	if !opts.Disabled {
		return n.enable()
	}

	return nil
}

// CreateNIC creates a NIC with the provided id and LinkEndpoint and calls
// LinkEndpoint.Attach to bind ep with a NetworkDispatcher.
func (s *Stack) CreateNIC(id tcpip.NICID, ep LinkEndpoint) tcpip.Error {
	return s.CreateNICWithOptions(id, ep, NICOptions{})
}

// GetLinkEndpointByName gets the link endpoint specified by name.
func (s *Stack) GetLinkEndpointByName(name string) LinkEndpoint {
	s.mu.RLock()
	defer s.mu.RUnlock()
	for _, nic := range s.nics {
		if nic.Name() == name {
			return nic.LinkEndpoint
		}
	}
	return nil
}

// EnableNIC enables the given NIC so that the link-layer endpoint can start
// delivering packets to it.
func (s *Stack) EnableNIC(id tcpip.NICID) tcpip.Error {
	s.mu.RLock()
	defer s.mu.RUnlock()

	nic, ok := s.nics[id]
	if !ok {
		return &tcpip.ErrUnknownNICID{}
	}

	return nic.enable()
}

// DisableNIC disables the given NIC.
func (s *Stack) DisableNIC(id tcpip.NICID) tcpip.Error {
	s.mu.RLock()
	defer s.mu.RUnlock()

	nic, ok := s.nics[id]
	if !ok {
		return &tcpip.ErrUnknownNICID{}
	}

	nic.disable()
	return nil
}

// CheckNIC checks if a NIC is usable.
func (s *Stack) CheckNIC(id tcpip.NICID) bool {
	s.mu.RLock()
	defer s.mu.RUnlock()

	nic, ok := s.nics[id]
	if !ok {
		return false
	}

	return nic.Enabled()
}

// RemoveNIC removes NIC and all related routes from the network stack.
func (s *Stack) RemoveNIC(id tcpip.NICID) tcpip.Error {
	s.mu.Lock()
	defer s.mu.Unlock()

	return s.removeNICLocked(id)
}

// removeNICLocked removes NIC and all related routes from the network stack.
//
// s.mu must be locked.
func (s *Stack) removeNICLocked(id tcpip.NICID) tcpip.Error {
	nic, ok := s.nics[id]
	if !ok {
		return &tcpip.ErrUnknownNICID{}
	}
	delete(s.nics, id)

	// Remove routes in-place. n tracks the number of routes written.
	s.route.mu.Lock()
	n := 0
	for i, r := range s.route.mu.table {
		s.route.mu.table[i] = tcpip.Route{}
		if r.NIC != id {
			// Keep this route.
			s.route.mu.table[n] = r
			n++
		}
	}
	s.route.mu.table = s.route.mu.table[:n]
	s.route.mu.Unlock()

	return nic.remove()
}

// NICInfo captures the name and addresses assigned to a NIC.
type NICInfo struct {
	Name              string
	LinkAddress       tcpip.LinkAddress
	ProtocolAddresses []tcpip.ProtocolAddress

	// Flags indicate the state of the NIC.
	Flags NICStateFlags

	// MTU is the maximum transmission unit.
	MTU uint32

	Stats NICStats

	// NetworkStats holds the stats of each NetworkEndpoint bound to the NIC.
	NetworkStats map[tcpip.NetworkProtocolNumber]NetworkEndpointStats

	// Context is user-supplied data optionally supplied in CreateNICWithOptions.
	// See type NICOptions for more details.
	Context NICContext

	// ARPHardwareType holds the ARP Hardware type of the NIC. This is the
	// value sent in haType field of an ARP Request sent by this NIC and the
	// value expected in the haType field of an ARP response.
	ARPHardwareType header.ARPHardwareType

	// Forwarding holds the forwarding status for each network endpoint that
	// supports forwarding.
	Forwarding map[tcpip.NetworkProtocolNumber]bool
}

// HasNIC returns true if the NICID is defined in the stack.
func (s *Stack) HasNIC(id tcpip.NICID) bool {
	s.mu.RLock()
	_, ok := s.nics[id]
	s.mu.RUnlock()
	return ok
}

// NICInfo returns a map of NICIDs to their associated information.
func (s *Stack) NICInfo() map[tcpip.NICID]NICInfo {
	s.mu.RLock()
	defer s.mu.RUnlock()

	nics := make(map[tcpip.NICID]NICInfo)
	for id, nic := range s.nics {
		flags := NICStateFlags{
			Up:          true, // Netstack interfaces are always up.
			Running:     nic.Enabled(),
			Promiscuous: nic.Promiscuous(),
			Loopback:    nic.IsLoopback(),
		}

		netStats := make(map[tcpip.NetworkProtocolNumber]NetworkEndpointStats)
		for proto, netEP := range nic.networkEndpoints {
			netStats[proto] = netEP.Stats()
		}

		info := NICInfo{
			Name:              nic.name,
			LinkAddress:       nic.LinkEndpoint.LinkAddress(),
			ProtocolAddresses: nic.primaryAddresses(),
			Flags:             flags,
			MTU:               nic.LinkEndpoint.MTU(),
			Stats:             nic.stats,
			NetworkStats:      netStats,
			Context:           nic.context,
			ARPHardwareType:   nic.LinkEndpoint.ARPHardwareType(),
			Forwarding:        make(map[tcpip.NetworkProtocolNumber]bool),
		}

		for proto := range s.networkProtocols {
			switch forwarding, err := nic.forwarding(proto); err.(type) {
			case nil:
				info.Forwarding[proto] = forwarding
			case *tcpip.ErrUnknownProtocol:
				panic(fmt.Sprintf("expected network protocol %d to be available on NIC %d", proto, nic.ID()))
			case *tcpip.ErrNotSupported:
				// Not all network protocols support forwarding.
			default:
				panic(fmt.Sprintf("nic(id=%d).forwarding(%d): %s", nic.ID(), proto, err))
			}
		}

		nics[id] = info
	}
	return nics
}

// NICStateFlags holds information about the state of an NIC.
type NICStateFlags struct {
	// Up indicates whether the interface is running.
	Up bool

	// Running indicates whether resources are allocated.
	Running bool

	// Promiscuous indicates whether the interface is in promiscuous mode.
	Promiscuous bool

	// Loopback indicates whether the interface is a loopback.
	Loopback bool
}

// AddAddress adds a new network-layer address to the specified NIC.
func (s *Stack) AddAddress(id tcpip.NICID, protocol tcpip.NetworkProtocolNumber, addr tcpip.Address) tcpip.Error {
	return s.AddAddressWithOptions(id, protocol, addr, CanBePrimaryEndpoint)
}

// AddAddressWithPrefix is the same as AddAddress, but allows you to specify
// the address prefix.
func (s *Stack) AddAddressWithPrefix(id tcpip.NICID, protocol tcpip.NetworkProtocolNumber, addr tcpip.AddressWithPrefix) tcpip.Error {
	ap := tcpip.ProtocolAddress{
		Protocol:          protocol,
		AddressWithPrefix: addr,
	}
	return s.AddProtocolAddressWithOptions(id, ap, CanBePrimaryEndpoint)
}

// AddProtocolAddress adds a new network-layer protocol address to the
// specified NIC.
func (s *Stack) AddProtocolAddress(id tcpip.NICID, protocolAddress tcpip.ProtocolAddress) tcpip.Error {
	return s.AddProtocolAddressWithOptions(id, protocolAddress, CanBePrimaryEndpoint)
}

// AddAddressWithOptions is the same as AddAddress, but allows you to specify
// whether the new endpoint can be primary or not.
func (s *Stack) AddAddressWithOptions(id tcpip.NICID, protocol tcpip.NetworkProtocolNumber, addr tcpip.Address, peb PrimaryEndpointBehavior) tcpip.Error {
	netProto, ok := s.networkProtocols[protocol]
	if !ok {
		return &tcpip.ErrUnknownProtocol{}
	}
	return s.AddProtocolAddressWithOptions(id, tcpip.ProtocolAddress{
		Protocol: protocol,
		AddressWithPrefix: tcpip.AddressWithPrefix{
			Address:   addr,
			PrefixLen: netProto.DefaultPrefixLen(),
		},
	}, peb)
}

// AddProtocolAddressWithOptions is the same as AddProtocolAddress, but allows
// you to specify whether the new endpoint can be primary or not.
func (s *Stack) AddProtocolAddressWithOptions(id tcpip.NICID, protocolAddress tcpip.ProtocolAddress, peb PrimaryEndpointBehavior) tcpip.Error {
	s.mu.RLock()
	defer s.mu.RUnlock()

	nic, ok := s.nics[id]
	if !ok {
		return &tcpip.ErrUnknownNICID{}
	}

	return nic.addAddress(protocolAddress, peb)
}

// RemoveAddress removes an existing network-layer address from the specified
// NIC.
func (s *Stack) RemoveAddress(id tcpip.NICID, addr tcpip.Address) tcpip.Error {
	s.mu.RLock()
	defer s.mu.RUnlock()

	if nic, ok := s.nics[id]; ok {
		return nic.removeAddress(addr)
	}

	return &tcpip.ErrUnknownNICID{}
}

// AllAddresses returns a map of NICIDs to their protocol addresses (primary
// and non-primary).
func (s *Stack) AllAddresses() map[tcpip.NICID][]tcpip.ProtocolAddress {
	s.mu.RLock()
	defer s.mu.RUnlock()

	nics := make(map[tcpip.NICID][]tcpip.ProtocolAddress)
	for id, nic := range s.nics {
		nics[id] = nic.allPermanentAddresses()
	}
	return nics
}

// GetMainNICAddress returns the first non-deprecated primary address and prefix
// for the given NIC and protocol. If no non-deprecated primary addresses exist,
// a deprecated address will be returned. If no deprecated addresses exist, the
// zero value will be returned.
func (s *Stack) GetMainNICAddress(id tcpip.NICID, protocol tcpip.NetworkProtocolNumber) (tcpip.AddressWithPrefix, tcpip.Error) {
	s.mu.RLock()
	defer s.mu.RUnlock()

	nic, ok := s.nics[id]
	if !ok {
		return tcpip.AddressWithPrefix{}, &tcpip.ErrUnknownNICID{}
	}

	return nic.PrimaryAddress(protocol)
}

func (s *Stack) getAddressEP(nic *nic, localAddr, remoteAddr tcpip.Address, netProto tcpip.NetworkProtocolNumber) AssignableAddressEndpoint {
	if len(localAddr) == 0 {
		return nic.primaryEndpoint(netProto, remoteAddr)
	}
	return nic.findEndpoint(netProto, localAddr, CanBePrimaryEndpoint)
}

// findLocalRouteFromNICRLocked is like findLocalRouteRLocked but finds a route
// from the specified NIC.
//
// Precondition: s.mu must be read locked.
func (s *Stack) findLocalRouteFromNICRLocked(localAddressNIC *nic, localAddr, remoteAddr tcpip.Address, netProto tcpip.NetworkProtocolNumber) *Route {
	localAddressEndpoint := localAddressNIC.getAddressOrCreateTempInner(netProto, localAddr, false /* createTemp */, NeverPrimaryEndpoint)
	if localAddressEndpoint == nil {
		return nil
	}

	var outgoingNIC *nic
	// Prefer a local route to the same interface as the local address.
	if localAddressNIC.hasAddress(netProto, remoteAddr) {
		outgoingNIC = localAddressNIC
	}

	// If the remote address isn't owned by the local address's NIC, check all
	// NICs.
	if outgoingNIC == nil {
		for _, nic := range s.nics {
			if nic.hasAddress(netProto, remoteAddr) {
				outgoingNIC = nic
				break
			}
		}
	}

	// If the remote address is not owned by the stack, we can't return a local
	// route.
	if outgoingNIC == nil {
		localAddressEndpoint.DecRef()
		return nil
	}

	r := makeLocalRoute(
		netProto,
		localAddr,
		remoteAddr,
		outgoingNIC,
		localAddressNIC,
		localAddressEndpoint,
	)

	if r.IsOutboundBroadcast() {
		r.Release()
		return nil
	}

	return r
}

// findLocalRouteRLocked returns a local route.
//
// A local route is a route to some remote address which the stack owns. That
// is, a local route is a route where packets never have to leave the stack.
//
// Precondition: s.mu must be read locked.
func (s *Stack) findLocalRouteRLocked(localAddressNICID tcpip.NICID, localAddr, remoteAddr tcpip.Address, netProto tcpip.NetworkProtocolNumber) *Route {
	if len(localAddr) == 0 {
		localAddr = remoteAddr
	}

	if localAddressNICID == 0 {
		for _, localAddressNIC := range s.nics {
			if r := s.findLocalRouteFromNICRLocked(localAddressNIC, localAddr, remoteAddr, netProto); r != nil {
				return r
			}
		}

		return nil
	}

	if localAddressNIC, ok := s.nics[localAddressNICID]; ok {
		return s.findLocalRouteFromNICRLocked(localAddressNIC, localAddr, remoteAddr, netProto)
	}

	return nil
}

// HandleLocal returns true if non-loopback interfaces are allowed to loop packets.
func (s *Stack) HandleLocal() bool {
	return s.handleLocal
}

func isNICForwarding(nic *nic, proto tcpip.NetworkProtocolNumber) bool {
	switch forwarding, err := nic.forwarding(proto); err.(type) {
	case nil:
		return forwarding
	case *tcpip.ErrUnknownProtocol:
		panic(fmt.Sprintf("expected network protocol %d to be available on NIC %d", proto, nic.ID()))
	case *tcpip.ErrNotSupported:
		// Not all network protocols support forwarding.
		return false
	default:
		panic(fmt.Sprintf("nic(id=%d).forwarding(%d): %s", nic.ID(), proto, err))
	}
}

// FindRoute creates a route to the given destination address, leaving through
// the given NIC and local address (if provided).
//
// If a NIC is not specified, the returned route will leave through the same
// NIC as the NIC that has the local address assigned when forwarding is
// disabled. If forwarding is enabled and the NIC is unspecified, the route may
// leave through any interface unless the route is link-local.
//
// If no local address is provided, the stack will select a local address. If no
// remote address is provided, the stack wil use a remote address equal to the
// local address.
func (s *Stack) FindRoute(id tcpip.NICID, localAddr, remoteAddr tcpip.Address, netProto tcpip.NetworkProtocolNumber, multicastLoop bool) (*Route, tcpip.Error) {
	s.mu.RLock()
	defer s.mu.RUnlock()

	isLinkLocal := header.IsV6LinkLocalUnicastAddress(remoteAddr) || header.IsV6LinkLocalMulticastAddress(remoteAddr)
	isLocalBroadcast := remoteAddr == header.IPv4Broadcast
	isMulticast := header.IsV4MulticastAddress(remoteAddr) || header.IsV6MulticastAddress(remoteAddr)
	isLoopback := header.IsV4LoopbackAddress(remoteAddr) || header.IsV6LoopbackAddress(remoteAddr)
	needRoute := !(isLocalBroadcast || isMulticast || isLinkLocal || isLoopback)

	if s.handleLocal && !isMulticast && !isLocalBroadcast {
		if r := s.findLocalRouteRLocked(id, localAddr, remoteAddr, netProto); r != nil {
			return r, nil
		}
	}

	// If the interface is specified and we do not need a route, return a route
	// through the interface if the interface is valid and enabled.
	if id != 0 && !needRoute {
		if nic, ok := s.nics[id]; ok && nic.Enabled() {
			if addressEndpoint := s.getAddressEP(nic, localAddr, remoteAddr, netProto); addressEndpoint != nil {
				return makeRoute(
					netProto,
					"", /* gateway */
					localAddr,
					remoteAddr,
					nic, /* outboundNIC */
					nic, /* localAddressNIC*/
					addressEndpoint,
					s.handleLocal,
					multicastLoop,
				), nil
			}
		}

		if isLoopback {
			return nil, &tcpip.ErrBadLocalAddress{}
		}
		return nil, &tcpip.ErrNetworkUnreachable{}
	}

	onlyGlobalAddresses := !header.IsV6LinkLocalUnicastAddress(localAddr) && !isLinkLocal

	// Find a route to the remote with the route table.
	var chosenRoute tcpip.Route
	if r := func() *Route {
		s.route.mu.RLock()
		defer s.route.mu.RUnlock()
		for i := len(s.route.mu.table)-1; i >= 0; i-- {
			route := s.route.mu.table[i]
			if len(remoteAddr) != 0 && !route.Destination.Contains(remoteAddr) {
				continue
			}

			nic, ok := s.nics[route.NIC]
			if !ok || !nic.Enabled() {
				continue
			}

			if id == 0 || id == route.NIC {
				if addressEndpoint := s.getAddressEP(nic, localAddr, remoteAddr, netProto); addressEndpoint != nil {
					var gateway tcpip.Address
					if needRoute {
						gateway = route.Gateway
					}
					r := constructAndValidateRoute(netProto, addressEndpoint, nic /* outgoingNIC */, nic /* outgoingNIC */, gateway, localAddr, remoteAddr, s.handleLocal, multicastLoop)
					if r == nil {
						panic(fmt.Sprintf("non-forwarding route validation failed with route table entry = %#v, id = %d, localAddr = %s, remoteAddr = %s", route, id, localAddr, remoteAddr))
					}
					return r
				}
			}

			// If the stack has forwarding enabled and we haven't found a valid route
			// to the remote address yet, keep track of the first valid route. We
			// keep iterating because we prefer routes that let us use a local
			// address that is assigned to the outgoing interface. There is no
			// requirement to do this from any RFC but simply a choice made to better
			// follow a strong host model which the netstack follows at the time of
			// writing.
			if onlyGlobalAddresses && chosenRoute == (tcpip.Route{}) && isNICForwarding(nic, netProto) {
				chosenRoute = route
			}
		}

		return nil
	}(); r != nil {
		return r, nil
	}

	if chosenRoute != (tcpip.Route{}) {
		// At this point we know the stack has forwarding enabled since chosenRoute is
		// only set when forwarding is enabled.
		nic, ok := s.nics[chosenRoute.NIC]
		if !ok {
			// If the route's NIC was invalid, we should not have chosen the route.
			panic(fmt.Sprintf("chosen route must have a valid NIC with ID = %d", chosenRoute.NIC))
		}

		var gateway tcpip.Address
		if needRoute {
			gateway = chosenRoute.Gateway
		}

		// Use the specified NIC to get the local address endpoint.
		if id != 0 {
			if aNIC, ok := s.nics[id]; ok {
				if addressEndpoint := s.getAddressEP(aNIC, localAddr, remoteAddr, netProto); addressEndpoint != nil {
					if r := constructAndValidateRoute(netProto, addressEndpoint, aNIC /* localAddressNIC */, nic /* outgoingNIC */, gateway, localAddr, remoteAddr, s.handleLocal, multicastLoop); r != nil {
						return r, nil
					}
				}
			}

			return nil, &tcpip.ErrNoRoute{}
		}

		if id == 0 {
			// If an interface is not specified, try to find a NIC that holds the local
			// address endpoint to construct a route.
			for _, aNIC := range s.nics {
				addressEndpoint := s.getAddressEP(aNIC, localAddr, remoteAddr, netProto)
				if addressEndpoint == nil {
					continue
				}

				if r := constructAndValidateRoute(netProto, addressEndpoint, aNIC /* localAddressNIC */, nic /* outgoingNIC */, gateway, localAddr, remoteAddr, s.handleLocal, multicastLoop); r != nil {
					return r, nil
				}
			}
		}
	}

	if needRoute {
		return nil, &tcpip.ErrNoRoute{}
	}
	if header.IsV6LoopbackAddress(remoteAddr) {
		return nil, &tcpip.ErrBadLocalAddress{}
	}
	return nil, &tcpip.ErrNetworkUnreachable{}
}

// CheckNetworkProtocol checks if a given network protocol is enabled in the
// stack.
func (s *Stack) CheckNetworkProtocol(protocol tcpip.NetworkProtocolNumber) bool {
	_, ok := s.networkProtocols[protocol]
	return ok
}

// CheckDuplicateAddress performs duplicate address detection for the address on
// the specified interface.
func (s *Stack) CheckDuplicateAddress(nicID tcpip.NICID, protocol tcpip.NetworkProtocolNumber, addr tcpip.Address, h DADCompletionHandler) (DADCheckAddressDisposition, tcpip.Error) {
	nic, ok := s.nics[nicID]
	if !ok {
		return 0, &tcpip.ErrUnknownNICID{}
	}

	return nic.checkDuplicateAddress(protocol, addr, h)
}

// CheckLocalAddress determines if the given local address exists, and if it
// does, returns the id of the NIC it's bound to. Returns 0 if the address
// does not exist.
func (s *Stack) CheckLocalAddress(nicID tcpip.NICID, protocol tcpip.NetworkProtocolNumber, addr tcpip.Address) tcpip.NICID {
	s.mu.RLock()
	defer s.mu.RUnlock()

	// If a NIC is specified, we try to find the address there only.
	if nicID != 0 {
		nic, ok := s.nics[nicID]
		if !ok {
			return 0
		}

		if nic.CheckLocalAddress(protocol, addr) {
			return nic.id
		}

		return 0
	}

	// Go through all the NICs.
	for _, nic := range s.nics {
		if nic.CheckLocalAddress(protocol, addr) {
			return nic.id
		}
	}

	return 0
}

// SetPromiscuousMode enables or disables promiscuous mode in the given NIC.
func (s *Stack) SetPromiscuousMode(nicID tcpip.NICID, enable bool) tcpip.Error {
	s.mu.RLock()
	defer s.mu.RUnlock()

	nic, ok := s.nics[nicID]
	if !ok {
		return &tcpip.ErrUnknownNICID{}
	}

	nic.setPromiscuousMode(enable)

	return nil
}

// SetSpoofing enables or disables address spoofing in the given NIC, allowing
// endpoints to bind to any address in the NIC.
func (s *Stack) SetSpoofing(nicID tcpip.NICID, enable bool) tcpip.Error {
	s.mu.RLock()
	defer s.mu.RUnlock()

	nic, ok := s.nics[nicID]
	if !ok {
		return &tcpip.ErrUnknownNICID{}
	}

	nic.setSpoofing(enable)

	return nil
}

// LinkResolutionResult is the result of a link address resolution attempt.
type LinkResolutionResult struct {
	LinkAddress tcpip.LinkAddress
	Err         tcpip.Error
}

// GetLinkAddress finds the link address corresponding to a network address.
//
// Returns ErrNotSupported if the stack is not configured with a link address
// resolver for the specified network protocol.
//
// Returns ErrWouldBlock if the link address is not readily available, along
// with a notification channel for the caller to block on. Triggers address
// resolution asynchronously.
//
// onResolve will be called either immediately, if resolution is not required,
// or when address resolution is complete, with the resolved link address and
// whether resolution succeeded.
//
// If specified, the local address must be an address local to the interface
// the neighbor cache belongs to. The local address is the source address of
// a packet prompting NUD/link address resolution.
func (s *Stack) GetLinkAddress(nicID tcpip.NICID, addr, localAddr tcpip.Address, protocol tcpip.NetworkProtocolNumber, onResolve func(LinkResolutionResult)) tcpip.Error {
	s.mu.RLock()
	nic, ok := s.nics[nicID]
	s.mu.RUnlock()
	if !ok {
		return &tcpip.ErrUnknownNICID{}
	}

	return nic.getLinkAddress(addr, localAddr, protocol, onResolve)
}

// Neighbors returns all IP to MAC address associations.
func (s *Stack) Neighbors(nicID tcpip.NICID, protocol tcpip.NetworkProtocolNumber) ([]NeighborEntry, tcpip.Error) {
	s.mu.RLock()
	nic, ok := s.nics[nicID]
	s.mu.RUnlock()

	if !ok {
		return nil, &tcpip.ErrUnknownNICID{}
	}

	return nic.neighbors(protocol)
}

// AddStaticNeighbor statically associates an IP address to a MAC address.
func (s *Stack) AddStaticNeighbor(nicID tcpip.NICID, protocol tcpip.NetworkProtocolNumber, addr tcpip.Address, linkAddr tcpip.LinkAddress) tcpip.Error {
	s.mu.RLock()
	nic, ok := s.nics[nicID]
	s.mu.RUnlock()

	if !ok {
		return &tcpip.ErrUnknownNICID{}
	}

	return nic.addStaticNeighbor(addr, protocol, linkAddr)
}

// RemoveNeighbor removes an IP to MAC address association previously created
// either automically or by AddStaticNeighbor. Returns ErrBadAddress if there
// is no association with the provided address.
func (s *Stack) RemoveNeighbor(nicID tcpip.NICID, protocol tcpip.NetworkProtocolNumber, addr tcpip.Address) tcpip.Error {
	s.mu.RLock()
	nic, ok := s.nics[nicID]
	s.mu.RUnlock()

	if !ok {
		return &tcpip.ErrUnknownNICID{}
	}

	return nic.removeNeighbor(protocol, addr)
}

// ClearNeighbors removes all IP to MAC address associations.
func (s *Stack) ClearNeighbors(nicID tcpip.NICID, protocol tcpip.NetworkProtocolNumber) tcpip.Error {
	s.mu.RLock()
	nic, ok := s.nics[nicID]
	s.mu.RUnlock()

	if !ok {
		return &tcpip.ErrUnknownNICID{}
	}

	return nic.clearNeighbors(protocol)
}

// RegisterTransportEndpoint registers the given endpoint with the stack
// transport dispatcher. Received packets that match the provided id will be
// delivered to the given endpoint; specifying a nic is optional, but
// nic-specific IDs have precedence over global ones.
func (s *Stack) RegisterTransportEndpoint(netProtos []tcpip.NetworkProtocolNumber, protocol tcpip.TransportProtocolNumber, id TransportEndpointID, ep TransportEndpoint, flags ports.Flags, bindToDevice tcpip.NICID) tcpip.Error {
	return s.demux.registerEndpoint(netProtos, protocol, id, ep, flags, bindToDevice)
}

// CheckRegisterTransportEndpoint checks if an endpoint can be registered with
// the stack transport dispatcher.
func (s *Stack) CheckRegisterTransportEndpoint(netProtos []tcpip.NetworkProtocolNumber, protocol tcpip.TransportProtocolNumber, id TransportEndpointID, flags ports.Flags, bindToDevice tcpip.NICID) tcpip.Error {
	return s.demux.checkEndpoint(netProtos, protocol, id, flags, bindToDevice)
}

// UnregisterTransportEndpoint removes the endpoint with the given id from the
// stack transport dispatcher.
func (s *Stack) UnregisterTransportEndpoint(netProtos []tcpip.NetworkProtocolNumber, protocol tcpip.TransportProtocolNumber, id TransportEndpointID, ep TransportEndpoint, flags ports.Flags, bindToDevice tcpip.NICID) {
	s.demux.unregisterEndpoint(netProtos, protocol, id, ep, flags, bindToDevice)
}

// StartTransportEndpointCleanup removes the endpoint with the given id from
// the stack transport dispatcher. It also transitions it to the cleanup stage.
func (s *Stack) StartTransportEndpointCleanup(netProtos []tcpip.NetworkProtocolNumber, protocol tcpip.TransportProtocolNumber, id TransportEndpointID, ep TransportEndpoint, flags ports.Flags, bindToDevice tcpip.NICID) {
	s.cleanupEndpointsMu.Lock()
	s.cleanupEndpoints[ep] = struct{}{}
	s.cleanupEndpointsMu.Unlock()

	s.demux.unregisterEndpoint(netProtos, protocol, id, ep, flags, bindToDevice)
}

// CompleteTransportEndpointCleanup removes the endpoint from the cleanup
// stage.
func (s *Stack) CompleteTransportEndpointCleanup(ep TransportEndpoint) {
	s.cleanupEndpointsMu.Lock()
	delete(s.cleanupEndpoints, ep)
	s.cleanupEndpointsMu.Unlock()
}

// FindTransportEndpoint finds an endpoint that most closely matches the provided
// id. If no endpoint is found it returns nil.
func (s *Stack) FindTransportEndpoint(netProto tcpip.NetworkProtocolNumber, transProto tcpip.TransportProtocolNumber, id TransportEndpointID, nicID tcpip.NICID) TransportEndpoint {
	return s.demux.findTransportEndpoint(netProto, transProto, id, nicID)
}

// RegisterRawTransportEndpoint registers the given endpoint with the stack
// transport dispatcher. Received packets that match the provided transport
// protocol will be delivered to the given endpoint.
func (s *Stack) RegisterRawTransportEndpoint(netProto tcpip.NetworkProtocolNumber, transProto tcpip.TransportProtocolNumber, ep RawTransportEndpoint) tcpip.Error {
	return s.demux.registerRawEndpoint(netProto, transProto, ep)
}

// UnregisterRawTransportEndpoint removes the endpoint for the transport
// protocol from the stack transport dispatcher.
func (s *Stack) UnregisterRawTransportEndpoint(netProto tcpip.NetworkProtocolNumber, transProto tcpip.TransportProtocolNumber, ep RawTransportEndpoint) {
	s.demux.unregisterRawEndpoint(netProto, transProto, ep)
}

// RegisterRestoredEndpoint records e as an endpoint that has been restored on
// this stack.
func (s *Stack) RegisterRestoredEndpoint(e ResumableEndpoint) {
	s.mu.Lock()
	s.resumableEndpoints = append(s.resumableEndpoints, e)
	s.mu.Unlock()
}

// RegisteredEndpoints returns all endpoints which are currently registered.
func (s *Stack) RegisteredEndpoints() []TransportEndpoint {
	s.mu.Lock()
	defer s.mu.Unlock()
	var es []TransportEndpoint
	for _, e := range s.demux.protocol {
		es = append(es, e.transportEndpoints()...)
	}
	return es
}

// CleanupEndpoints returns endpoints currently in the cleanup state.
func (s *Stack) CleanupEndpoints() []TransportEndpoint {
	s.cleanupEndpointsMu.Lock()
	es := make([]TransportEndpoint, 0, len(s.cleanupEndpoints))
	for e := range s.cleanupEndpoints {
		es = append(es, e)
	}
	s.cleanupEndpointsMu.Unlock()
	return es
}

// RestoreCleanupEndpoints adds endpoints to cleanup tracking. This is useful
// for restoring a stack after a save.
func (s *Stack) RestoreCleanupEndpoints(es []TransportEndpoint) {
	s.cleanupEndpointsMu.Lock()
	for _, e := range es {
		s.cleanupEndpoints[e] = struct{}{}
	}
	s.cleanupEndpointsMu.Unlock()
}

// Close closes all currently registered transport endpoints.
//
// Endpoints created or modified during this call may not get closed.
func (s *Stack) Close() {
	for _, e := range s.RegisteredEndpoints() {
		e.Abort()
	}
	for _, p := range s.transportProtocols {
		p.proto.Close()
	}
	for _, p := range s.networkProtocols {
		p.Close()
	}
}

// Wait waits for all transport and link endpoints to halt their worker
// goroutines.
//
// Endpoints created or modified during this call may not get waited on.
//
// Note that link endpoints must be stopped via an implementation specific
// mechanism.
func (s *Stack) Wait() {
	for _, e := range s.RegisteredEndpoints() {
		e.Wait()
	}
	for _, e := range s.CleanupEndpoints() {
		e.Wait()
	}
	for _, p := range s.transportProtocols {
		p.proto.Wait()
	}
	for _, p := range s.networkProtocols {
		p.Wait()
	}

	s.mu.RLock()
	defer s.mu.RUnlock()
	for _, n := range s.nics {
		n.LinkEndpoint.Wait()
	}
}

// Resume restarts the stack after a restore. This must be called after the
// entire system has been restored.
func (s *Stack) Resume() {
	// ResumableEndpoint.Resume() may call other methods on s, so we can't hold
	// s.mu while resuming the endpoints.
	s.mu.Lock()
	eps := s.resumableEndpoints
	s.resumableEndpoints = nil
	s.mu.Unlock()
	for _, e := range eps {
		e.Resume(s)
	}
}

// RegisterPacketEndpoint registers ep with the stack, causing it to receive
// all traffic of the specified netProto on the given NIC. If nicID is 0, it
// receives traffic from every NIC.
func (s *Stack) RegisterPacketEndpoint(nicID tcpip.NICID, netProto tcpip.NetworkProtocolNumber, ep PacketEndpoint) tcpip.Error {
	s.mu.Lock()
	defer s.mu.Unlock()

	// If no NIC is specified, capture on all devices.
	if nicID == 0 {
		// Register with each NIC.
		for _, nic := range s.nics {
			if err := nic.registerPacketEndpoint(netProto, ep); err != nil {
				s.unregisterPacketEndpointLocked(0, netProto, ep)
				return err
			}
		}
		return nil
	}

	// Capture on a specific device.
	nic, ok := s.nics[nicID]
	if !ok {
		return &tcpip.ErrUnknownNICID{}
	}
	if err := nic.registerPacketEndpoint(netProto, ep); err != nil {
		return err
	}

	return nil
}

// UnregisterPacketEndpoint unregisters ep for packets of the specified
// netProto from the specified NIC. If nicID is 0, ep is unregistered from all
// NICs.
func (s *Stack) UnregisterPacketEndpoint(nicID tcpip.NICID, netProto tcpip.NetworkProtocolNumber, ep PacketEndpoint) {
	s.mu.Lock()
	defer s.mu.Unlock()
	s.unregisterPacketEndpointLocked(nicID, netProto, ep)
}

func (s *Stack) unregisterPacketEndpointLocked(nicID tcpip.NICID, netProto tcpip.NetworkProtocolNumber, ep PacketEndpoint) {
	// If no NIC is specified, unregister on all devices.
	if nicID == 0 {
		// Unregister with each NIC.
		for _, nic := range s.nics {
			nic.unregisterPacketEndpoint(netProto, ep)
		}
		return
	}

	// Unregister in a single device.
	nic, ok := s.nics[nicID]
	if !ok {
		return
	}
	nic.unregisterPacketEndpoint(netProto, ep)
}

// WritePacketToRemote writes a payload on the specified NIC using the provided
// network protocol and remote link address.
func (s *Stack) WritePacketToRemote(nicID tcpip.NICID, remote tcpip.LinkAddress, netProto tcpip.NetworkProtocolNumber, payload buffer.VectorisedView) tcpip.Error {
	s.mu.Lock()
	nic, ok := s.nics[nicID]
	s.mu.Unlock()
	if !ok {
		return &tcpip.ErrUnknownDevice{}
	}
	pkt := NewPacketBuffer(PacketBufferOptions{
		ReserveHeaderBytes: int(nic.MaxHeaderLength()),
		Data:               payload,
	})
	return nic.WritePacketToRemote(remote, netProto, pkt)
}

// NetworkProtocolInstance returns the protocol instance in the stack for the
// specified network protocol. This method is public for protocol implementers
// and tests to use.
func (s *Stack) NetworkProtocolInstance(num tcpip.NetworkProtocolNumber) NetworkProtocol {
	if p, ok := s.networkProtocols[num]; ok {
		return p
	}
	return nil
}

// TransportProtocolInstance returns the protocol instance in the stack for the
// specified transport protocol. This method is public for protocol implementers
// and tests to use.
func (s *Stack) TransportProtocolInstance(num tcpip.TransportProtocolNumber) TransportProtocol {
	if pState, ok := s.transportProtocols[num]; ok {
		return pState.proto
	}
	return nil
}

// AddTCPProbe installs a probe function that will be invoked on every segment
// received by a given TCP endpoint. The probe function is passed a copy of the
// TCP endpoint state before and after processing of the segment.
//
// NOTE: TCPProbe is added only to endpoints created after this call. Endpoints
// created prior to this call will not call the probe function.
//
// Further, installing two different probes back to back can result in some
// endpoints calling the first one and some the second one. There is no
// guarantee provided on which probe will be invoked. Ideally this should only
// be called once per stack.
func (s *Stack) AddTCPProbe(probe TCPProbeFunc) {
	s.tcpProbeFunc.Store(probe)
}

// GetTCPProbe returns the TCPProbeFunc if installed with AddTCPProbe, nil
// otherwise.
func (s *Stack) GetTCPProbe() TCPProbeFunc {
	p := s.tcpProbeFunc.Load()
	if p == nil {
		return nil
	}
	return p.(TCPProbeFunc)
}

// RemoveTCPProbe removes an installed TCP probe.
//
// NOTE: This only ensures that endpoints created after this call do not
// have a probe attached. Endpoints already created will continue to invoke
// TCP probe.
func (s *Stack) RemoveTCPProbe() {
	// This must be TCPProbeFunc(nil) because atomic.Value.Store(nil) panics.
	s.tcpProbeFunc.Store(TCPProbeFunc(nil))
}

// JoinGroup joins the given multicast group on the given NIC.
func (s *Stack) JoinGroup(protocol tcpip.NetworkProtocolNumber, nicID tcpip.NICID, multicastAddr tcpip.Address) tcpip.Error {
	s.mu.RLock()
	defer s.mu.RUnlock()

	if nic, ok := s.nics[nicID]; ok {
		return nic.joinGroup(protocol, multicastAddr)
	}
	return &tcpip.ErrUnknownNICID{}
}

// LeaveGroup leaves the given multicast group on the given NIC.
func (s *Stack) LeaveGroup(protocol tcpip.NetworkProtocolNumber, nicID tcpip.NICID, multicastAddr tcpip.Address) tcpip.Error {
	s.mu.RLock()
	defer s.mu.RUnlock()

	if nic, ok := s.nics[nicID]; ok {
		return nic.leaveGroup(protocol, multicastAddr)
	}
	return &tcpip.ErrUnknownNICID{}
}

// IsInGroup returns true if the NIC with ID nicID has joined the multicast
// group multicastAddr.
func (s *Stack) IsInGroup(nicID tcpip.NICID, multicastAddr tcpip.Address) (bool, tcpip.Error) {
	s.mu.RLock()
	defer s.mu.RUnlock()

	if nic, ok := s.nics[nicID]; ok {
		return nic.isInGroup(multicastAddr), nil
	}
	return false, &tcpip.ErrUnknownNICID{}
}

// IPTables returns the stack's iptables.
func (s *Stack) IPTables() *IPTables {
	return s.tables
}

// ICMPLimit returns the maximum number of ICMP messages that can be sent
// in one second.
func (s *Stack) ICMPLimit() rate.Limit {
	return s.icmpRateLimiter.Limit()
}

// SetICMPLimit sets the maximum number of ICMP messages that be sent
// in one second.
func (s *Stack) SetICMPLimit(newLimit rate.Limit) {
	s.icmpRateLimiter.SetLimit(newLimit)
}

// ICMPBurst returns the maximum number of ICMP messages that can be sent
// in a single burst.
func (s *Stack) ICMPBurst() int {
	return s.icmpRateLimiter.Burst()
}

// SetICMPBurst sets the maximum number of ICMP messages that can be sent
// in a single burst.
func (s *Stack) SetICMPBurst(burst int) {
	s.icmpRateLimiter.SetBurst(burst)
}

// AllowICMPMessage returns true if we the rate limiter allows at least one
// ICMP message to be sent at this instant.
func (s *Stack) AllowICMPMessage() bool {
	return s.icmpRateLimiter.Allow()
}

// GetNetworkEndpoint returns the NetworkEndpoint with the specified protocol
// number installed on the specified NIC.
func (s *Stack) GetNetworkEndpoint(nicID tcpip.NICID, proto tcpip.NetworkProtocolNumber) (NetworkEndpoint, tcpip.Error) {
	s.mu.Lock()
	defer s.mu.Unlock()

	nic, ok := s.nics[nicID]
	if !ok {
		return nil, &tcpip.ErrUnknownNICID{}
	}

	return nic.getNetworkEndpoint(proto), nil
}

// NUDConfigurations gets the per-interface NUD configurations.
func (s *Stack) NUDConfigurations(id tcpip.NICID, proto tcpip.NetworkProtocolNumber) (NUDConfigurations, tcpip.Error) {
	s.mu.RLock()
	nic, ok := s.nics[id]
	s.mu.RUnlock()

	if !ok {
		return NUDConfigurations{}, &tcpip.ErrUnknownNICID{}
	}

	return nic.nudConfigs(proto)
}

// SetNUDConfigurations sets the per-interface NUD configurations.
//
// Note, if c contains invalid NUD configuration values, it will be fixed to
// use default values for the erroneous values.
func (s *Stack) SetNUDConfigurations(id tcpip.NICID, proto tcpip.NetworkProtocolNumber, c NUDConfigurations) tcpip.Error {
	s.mu.RLock()
	nic, ok := s.nics[id]
	s.mu.RUnlock()

	if !ok {
		return &tcpip.ErrUnknownNICID{}
	}

	return nic.setNUDConfigs(proto, c)
}

// Seed returns a 32 bit value that can be used as a seed value for port
// picking, ISN generation etc.
//
// NOTE: The seed is generated once during stack initialization only.
func (s *Stack) Seed() uint32 {
	return s.seed
}

// Rand returns a reference to a pseudo random generator that can be used
// to generate random numbers as required.
func (s *Stack) Rand() *mathrand.Rand {
	return s.randomGenerator
}

// SecureRNG returns the stack's cryptographically secure random number
// generator.
func (s *Stack) SecureRNG() io.Reader {
	return s.secureRNG
}

func generateRandUint32() uint32 {
	b := make([]byte, 4)
	if _, err := rand.Read(b); err != nil {
		panic(err)
	}
	return binary.LittleEndian.Uint32(b)
}

func generateRandInt64() int64 {
	b := make([]byte, 8)
	if _, err := rand.Read(b); err != nil {
		panic(err)
	}
	buf := bytes.NewReader(b)
	var v int64
	if err := binary.Read(buf, binary.LittleEndian, &v); err != nil {
		panic(err)
	}
	return v
}

// FindNICNameFromID returns the name of the NIC for the given NICID.
func (s *Stack) FindNICNameFromID(id tcpip.NICID) string {
	s.mu.RLock()
	defer s.mu.RUnlock()

	nic, ok := s.nics[id]
	if !ok {
		return ""
	}

	return nic.Name()
}

// NewJob returns a new tcpip.Job using the stack's clock.
func (s *Stack) NewJob(l sync.Locker, f func()) *tcpip.Job {
	return tcpip.NewJob(s.clock, l, f)
}

// ParseResult indicates the result of a parsing attempt.
type ParseResult int

const (
	// ParsedOK indicates that a packet was successfully parsed.
	ParsedOK ParseResult = iota

	// UnknownTransportProtocol indicates that the transport protocol is unknown.
	UnknownTransportProtocol

	// TransportLayerParseError indicates that the transport packet was not
	// successfully parsed.
	TransportLayerParseError
)

// ParsePacketBufferTransport parses the provided packet buffer's transport
// header.
func (s *Stack) ParsePacketBufferTransport(protocol tcpip.TransportProtocolNumber, pkt *PacketBuffer) ParseResult {
	// TODO(gvisor.dev/issue/170): ICMP packets don't have their TransportHeader
	// fields set yet, parse it here. See icmp/protocol.go:protocol.Parse for a
	// full explanation.
	if protocol == header.ICMPv4ProtocolNumber || protocol == header.ICMPv6ProtocolNumber {
		return ParsedOK
	}

	pkt.TransportProtocolNumber = protocol
	// Parse the transport header if present.
	state, ok := s.transportProtocols[protocol]
	if !ok {
		return UnknownTransportProtocol
	}

	if !state.proto.Parse(pkt) {
		return TransportLayerParseError
	}

	return ParsedOK
}

// networkProtocolNumbers returns the network protocol numbers the stack is
// configured with.
func (s *Stack) networkProtocolNumbers() []tcpip.NetworkProtocolNumber {
	protos := make([]tcpip.NetworkProtocolNumber, 0, len(s.networkProtocols))
	for p := range s.networkProtocols {
		protos = append(protos, p)
	}
	return protos
}

func isSubnetBroadcastOnNIC(nic *nic, protocol tcpip.NetworkProtocolNumber, addr tcpip.Address) bool {
	addressEndpoint := nic.getAddressOrCreateTempInner(protocol, addr, false /* createTemp */, NeverPrimaryEndpoint)
	if addressEndpoint == nil {
		return false
	}

	subnet := addressEndpoint.Subnet()
	addressEndpoint.DecRef()
	return subnet.IsBroadcast(addr)
}

// IsSubnetBroadcast returns true if the provided address is a subnet-local
// broadcast address on the specified NIC and protocol.
//
// Returns false if the NIC is unknown or if the protocol is unknown or does
// not support addressing.
//
// If the NIC is not specified, the stack will check all NICs.
func (s *Stack) IsSubnetBroadcast(nicID tcpip.NICID, protocol tcpip.NetworkProtocolNumber, addr tcpip.Address) bool {
	s.mu.RLock()
	defer s.mu.RUnlock()

	if nicID != 0 {
		nic, ok := s.nics[nicID]
		if !ok {
			return false
		}

		return isSubnetBroadcastOnNIC(nic, protocol, addr)
	}

	for _, nic := range s.nics {
		if isSubnetBroadcastOnNIC(nic, protocol, addr) {
			return true
		}
	}

	return false
}<|MERGE_RESOLUTION|>--- conflicted
+++ resolved
@@ -584,25 +584,6 @@
 	return append([]tcpip.Route(nil), s.route.mu.table...)
 }
 
-<<<<<<< HEAD
-// AppendTCPIPRoute appends a route to the route table.
-func (s *Stack) AppendTCPIPRoute(route tcpip.Route) {
-	s.AddTCPIPRoute(int32(len(s.route.mu.table)), route)
-}
-
-// AddTCPIPRoute Add a route to the route table in a specific index.
-func (s *Stack) AddTCPIPRoute(idx int32, route tcpip.Route) *tcpip.Route {
-	s.route.mu.Lock()
-	defer s.route.mu.Unlock()
-	if  idx > int32(len(s.route.mu.table)) {
-		return nil
-	} else if int32(len(s.route.mu.table)) == idx {
-		s.route.mu.table = append(s.route.mu.table, route)
-	}
-	s.route.mu.table = append(s.route.mu.table[:idx+1], s.route.mu.table[idx:]...)
-	s.route.mu.table[idx] = route
-	return &s.route.mu.table[idx]
-=======
 func (s *Stack) findRouteNic(route tcpip.Route) tcpip.NICID {
 	var ProtocolNumber tcpip.NetworkProtocolNumber
 	if len(route.Gateway) == 6 {
@@ -649,7 +630,6 @@
 	copy(s.route.mu.table[index+1:], s.route.mu.table[index:])
 	s.route.mu.table[index] = route
 	return nil
->>>>>>> 44f902a2
 }
 
 // RemoveRoutes removes matching routes from the route table.
