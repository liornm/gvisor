// Copyright 2018 The gVisor Authors.
//
// Licensed under the Apache License, Version 2.0 (the "License");
// you may not use this file except in compliance with the License.
// You may obtain a copy of the License at
//
//     http://www.apache.org/licenses/LICENSE-2.0
//
// Unless required by applicable law or agreed to in writing, software
// distributed under the License is distributed on an "AS IS" BASIS,
// WITHOUT WARRANTIES OR CONDITIONS OF ANY KIND, either express or implied.
// See the License for the specific language governing permissions and
// limitations under the License.

// Package stack_test contains tests for the stack. It is in its own package so
// that the tests can also validate that all definitions needed to implement
// transport and network protocols are properly exported by the stack package.
package stack_test

import (
	"bytes"
	"fmt"
	"math"
	"net"
	"sort"
	"testing"
	"time"

	"github.com/google/go-cmp/cmp"
	"gvisor.dev/gvisor/pkg/rand"
	"gvisor.dev/gvisor/pkg/sync"
	"gvisor.dev/gvisor/pkg/tcpip"
	"gvisor.dev/gvisor/pkg/tcpip/buffer"
	"gvisor.dev/gvisor/pkg/tcpip/faketime"
	"gvisor.dev/gvisor/pkg/tcpip/header"
	"gvisor.dev/gvisor/pkg/tcpip/link/channel"
	"gvisor.dev/gvisor/pkg/tcpip/link/loopback"
	"gvisor.dev/gvisor/pkg/tcpip/network/arp"
	"gvisor.dev/gvisor/pkg/tcpip/network/ipv4"
	"gvisor.dev/gvisor/pkg/tcpip/network/ipv6"
	"gvisor.dev/gvisor/pkg/tcpip/stack"
	"gvisor.dev/gvisor/pkg/tcpip/testutil"
	"gvisor.dev/gvisor/pkg/tcpip/transport/udp"
)

const (
	fakeNetNumber        tcpip.NetworkProtocolNumber = math.MaxUint32
	fakeNetHeaderLen                                 = 12
	fakeDefaultPrefixLen                             = 8

	// fakeControlProtocol is used for control packets that represent
	// destination port unreachable.
	fakeControlProtocol tcpip.TransportProtocolNumber = 2

	// defaultMTU is the MTU, in bytes, used throughout the tests, except
	// where another value is explicitly used. It is chosen to match the MTU
	// of loopback interfaces on linux systems.
	defaultMTU = 65536

	dstAddrOffset        = 0
	srcAddrOffset        = 1
	protocolNumberOffset = 2
)

func checkGetMainNICAddress(s *stack.Stack, nicID tcpip.NICID, proto tcpip.NetworkProtocolNumber, want tcpip.AddressWithPrefix) error {
	if addr, err := s.GetMainNICAddress(nicID, proto); err != nil {
		return fmt.Errorf("stack.GetMainNICAddress(%d, %d): %s", nicID, proto, err)
	} else if addr != want {
		return fmt.Errorf("got stack.GetMainNICAddress(%d, %d) = %s, want = %s", nicID, proto, addr, want)
	}
	return nil
}

// fakeNetworkEndpoint is a network-layer protocol endpoint. It counts sent and
// received packets; the counts of all endpoints are aggregated in the protocol
// descriptor.
//
// Headers of this protocol are fakeNetHeaderLen bytes, but we currently only
// use the first three: destination address, source address, and transport
// protocol. They're all one byte fields to simplify parsing.
type fakeNetworkEndpoint struct {
	stack.AddressableEndpointState

	mu struct {
		sync.RWMutex

		enabled    bool
		forwarding bool
	}

	nic        stack.NetworkInterface
	proto      *fakeNetworkProtocol
	dispatcher stack.TransportDispatcher
}

func (f *fakeNetworkEndpoint) Enable() tcpip.Error {
	f.mu.Lock()
	defer f.mu.Unlock()
	f.mu.enabled = true
	return nil
}

func (f *fakeNetworkEndpoint) Enabled() bool {
	f.mu.RLock()
	defer f.mu.RUnlock()
	return f.mu.enabled
}

func (f *fakeNetworkEndpoint) Disable() {
	f.mu.Lock()
	defer f.mu.Unlock()
	f.mu.enabled = false
}

func (f *fakeNetworkEndpoint) MTU() uint32 {
	return f.nic.MTU() - uint32(f.MaxHeaderLength())
}

func (*fakeNetworkEndpoint) DefaultTTL() uint8 {
	return 123
}

func (f *fakeNetworkEndpoint) HandlePacket(pkt *stack.PacketBuffer) {
	if _, _, ok := f.proto.Parse(pkt); !ok {
		return
	}

	// Increment the received packet count in the protocol descriptor.
	netHdr := pkt.NetworkHeader().View()

	dst := tcpip.Address(netHdr[dstAddrOffset:][:1])
	addressEndpoint := f.AcquireAssignedAddress(dst, f.nic.Promiscuous(), stack.CanBePrimaryEndpoint)
	if addressEndpoint == nil {
		return
	}
	addressEndpoint.DecRef()

	f.proto.packetCount[int(dst[0])%len(f.proto.packetCount)]++

	// Handle control packets.
	if netHdr[protocolNumberOffset] == uint8(fakeControlProtocol) {
		hdr, ok := pkt.Data().PullUp(fakeNetHeaderLen)
		if !ok {
			return
		}
		// DeleteFront invalidates slices. Make a copy before trimming.
		nb := append([]byte(nil), hdr...)
		pkt.Data().DeleteFront(fakeNetHeaderLen)
		f.dispatcher.DeliverTransportError(
			tcpip.Address(nb[srcAddrOffset:srcAddrOffset+1]),
			tcpip.Address(nb[dstAddrOffset:dstAddrOffset+1]),
			fakeNetNumber,
			tcpip.TransportProtocolNumber(nb[protocolNumberOffset]),
			// Nothing checks the error.
			nil, /* transport error */
			pkt,
		)
		return
	}

	// Dispatch the packet to the transport protocol.
	f.dispatcher.DeliverTransportPacket(tcpip.TransportProtocolNumber(pkt.NetworkHeader().View()[protocolNumberOffset]), pkt)
}

func (f *fakeNetworkEndpoint) MaxHeaderLength() uint16 {
	return f.nic.MaxHeaderLength() + fakeNetHeaderLen
}

func (*fakeNetworkEndpoint) PseudoHeaderChecksum(protocol tcpip.TransportProtocolNumber, dstAddr tcpip.Address) uint16 {
	return 0
}

func (f *fakeNetworkEndpoint) NetworkProtocolNumber() tcpip.NetworkProtocolNumber {
	return f.proto.Number()
}

func (f *fakeNetworkEndpoint) WritePacket(r *stack.Route, params stack.NetworkHeaderParams, pkt *stack.PacketBuffer) tcpip.Error {
	// Increment the sent packet count in the protocol descriptor.
	f.proto.sendPacketCount[int(r.RemoteAddress()[0])%len(f.proto.sendPacketCount)]++

	// Add the protocol's header to the packet and send it to the link
	// endpoint.
	hdr := pkt.NetworkHeader().Push(fakeNetHeaderLen)
	pkt.NetworkProtocolNumber = fakeNetNumber
	hdr[dstAddrOffset] = r.RemoteAddress()[0]
	hdr[srcAddrOffset] = r.LocalAddress()[0]
	hdr[protocolNumberOffset] = byte(params.Protocol)

	if r.Loop()&stack.PacketLoop != 0 {
		f.HandlePacket(pkt.Clone())
	}
	if r.Loop()&stack.PacketOut == 0 {
		return nil
	}

	return f.nic.WritePacket(r, fakeNetNumber, pkt)
}

// WritePackets implements stack.LinkEndpoint.WritePackets.
func (*fakeNetworkEndpoint) WritePackets(r *stack.Route, pkts stack.PacketBufferList, params stack.NetworkHeaderParams) (int, tcpip.Error) {
	panic("not implemented")
}

func (*fakeNetworkEndpoint) WriteHeaderIncludedPacket(r *stack.Route, pkt *stack.PacketBuffer) tcpip.Error {
	return &tcpip.ErrNotSupported{}
}

func (f *fakeNetworkEndpoint) Close() {
	f.AddressableEndpointState.Cleanup()
}

// Stats implements NetworkEndpoint.
func (*fakeNetworkEndpoint) Stats() stack.NetworkEndpointStats {
	return &fakeNetworkEndpointStats{}
}

var _ stack.NetworkEndpointStats = (*fakeNetworkEndpointStats)(nil)

type fakeNetworkEndpointStats struct{}

// IsNetworkEndpointStats implements stack.NetworkEndpointStats.
func (*fakeNetworkEndpointStats) IsNetworkEndpointStats() {}

// fakeNetworkProtocol is a network-layer protocol descriptor. It aggregates the
// number of packets sent and received via endpoints of this protocol. The index
// where packets are added is given by the packet's destination address MOD 10.
type fakeNetworkProtocol struct {
	packetCount     [10]int
	sendPacketCount [10]int
	defaultTTL      uint8
}

func (*fakeNetworkProtocol) Number() tcpip.NetworkProtocolNumber {
	return fakeNetNumber
}

func (*fakeNetworkProtocol) MinimumPacketSize() int {
	return fakeNetHeaderLen
}

func (*fakeNetworkProtocol) DefaultPrefixLen() int {
	return fakeDefaultPrefixLen
}

func (f *fakeNetworkProtocol) PacketCount(intfAddr byte) int {
	return f.packetCount[int(intfAddr)%len(f.packetCount)]
}

func (*fakeNetworkProtocol) ParseAddresses(v buffer.View) (src, dst tcpip.Address) {
	return tcpip.Address(v[srcAddrOffset : srcAddrOffset+1]), tcpip.Address(v[dstAddrOffset : dstAddrOffset+1])
}

func (f *fakeNetworkProtocol) NewEndpoint(nic stack.NetworkInterface, dispatcher stack.TransportDispatcher) stack.NetworkEndpoint {
	e := &fakeNetworkEndpoint{
		nic:        nic,
		proto:      f,
		dispatcher: dispatcher,
	}
	e.AddressableEndpointState.Init(e)
	return e
}

func (f *fakeNetworkProtocol) SetOption(option tcpip.SettableNetworkProtocolOption) tcpip.Error {
	switch v := option.(type) {
	case *tcpip.DefaultTTLOption:
		f.defaultTTL = uint8(*v)
		return nil
	default:
		return &tcpip.ErrUnknownProtocolOption{}
	}
}

func (f *fakeNetworkProtocol) Option(option tcpip.GettableNetworkProtocolOption) tcpip.Error {
	switch v := option.(type) {
	case *tcpip.DefaultTTLOption:
		*v = tcpip.DefaultTTLOption(f.defaultTTL)
		return nil
	default:
		return &tcpip.ErrUnknownProtocolOption{}
	}
}

// Close implements NetworkProtocol.Close.
func (*fakeNetworkProtocol) Close() {}

// Wait implements NetworkProtocol.Wait.
func (*fakeNetworkProtocol) Wait() {}

// Parse implements NetworkProtocol.Parse.
func (*fakeNetworkProtocol) Parse(pkt *stack.PacketBuffer) (tcpip.TransportProtocolNumber, bool, bool) {
	hdr, ok := pkt.NetworkHeader().Consume(fakeNetHeaderLen)
	if !ok {
		return 0, false, false
	}
	pkt.NetworkProtocolNumber = fakeNetNumber
	return tcpip.TransportProtocolNumber(hdr[protocolNumberOffset]), true, true
}

// Forwarding implements stack.ForwardingNetworkEndpoint.
func (f *fakeNetworkEndpoint) Forwarding() bool {
	f.mu.RLock()
	defer f.mu.RUnlock()
	return f.mu.forwarding
}

// SetForwarding implements stack.ForwardingNetworkEndpoint.
func (f *fakeNetworkEndpoint) SetForwarding(v bool) {
	f.mu.Lock()
	defer f.mu.Unlock()
	f.mu.forwarding = v
}

func fakeNetFactory(*stack.Stack) stack.NetworkProtocol {
	return &fakeNetworkProtocol{}
}

// linkEPWithMockedAttach is a stack.LinkEndpoint that tests can use to verify
// that LinkEndpoint.Attach was called.
type linkEPWithMockedAttach struct {
	stack.LinkEndpoint
	attached bool
}

// Attach implements stack.LinkEndpoint.Attach.
func (l *linkEPWithMockedAttach) Attach(d stack.NetworkDispatcher) {
	l.LinkEndpoint.Attach(d)
	l.attached = d != nil
}

func (l *linkEPWithMockedAttach) isAttached() bool {
	return l.attached
}

// Checks to see if list contains an address.
func containsAddr(list []tcpip.ProtocolAddress, item tcpip.ProtocolAddress) bool {
	for _, i := range list {
		if i == item {
			return true
		}
	}

	return false
}

func TestNetworkReceive(t *testing.T) {
	// Create a stack with the fake network protocol, one nic, and two
	// addresses attached to it: 1 & 2.
	ep := channel.New(10, defaultMTU, "")
	s := stack.New(stack.Options{
		NetworkProtocols: []stack.NetworkProtocolFactory{fakeNetFactory},
	})
	if err := s.CreateNIC(1, ep); err != nil {
		t.Fatal("CreateNIC failed:", err)
	}

	if err := s.AddAddress(1, fakeNetNumber, "\x01"); err != nil {
		t.Fatal("AddAddress failed:", err)
	}

	if err := s.AddAddress(1, fakeNetNumber, "\x02"); err != nil {
		t.Fatal("AddAddress failed:", err)
	}

	fakeNet := s.NetworkProtocolInstance(fakeNetNumber).(*fakeNetworkProtocol)

	buf := buffer.NewView(30)

	// Make sure packet with wrong address is not delivered.
	buf[dstAddrOffset] = 3
	ep.InjectInbound(fakeNetNumber, stack.NewPacketBuffer(stack.PacketBufferOptions{
		Data: buf.ToVectorisedView(),
	}))
	if fakeNet.packetCount[1] != 0 {
		t.Errorf("packetCount[1] = %d, want %d", fakeNet.packetCount[1], 0)
	}
	if fakeNet.packetCount[2] != 0 {
		t.Errorf("packetCount[2] = %d, want %d", fakeNet.packetCount[2], 0)
	}

	// Make sure packet is delivered to first endpoint.
	buf[dstAddrOffset] = 1
	ep.InjectInbound(fakeNetNumber, stack.NewPacketBuffer(stack.PacketBufferOptions{
		Data: buf.ToVectorisedView(),
	}))
	if fakeNet.packetCount[1] != 1 {
		t.Errorf("packetCount[1] = %d, want %d", fakeNet.packetCount[1], 1)
	}
	if fakeNet.packetCount[2] != 0 {
		t.Errorf("packetCount[2] = %d, want %d", fakeNet.packetCount[2], 0)
	}

	// Make sure packet is delivered to second endpoint.
	buf[dstAddrOffset] = 2
	ep.InjectInbound(fakeNetNumber, stack.NewPacketBuffer(stack.PacketBufferOptions{
		Data: buf.ToVectorisedView(),
	}))
	if fakeNet.packetCount[1] != 1 {
		t.Errorf("packetCount[1] = %d, want %d", fakeNet.packetCount[1], 1)
	}
	if fakeNet.packetCount[2] != 1 {
		t.Errorf("packetCount[2] = %d, want %d", fakeNet.packetCount[2], 1)
	}

	// Make sure packet is not delivered if protocol number is wrong.
	ep.InjectInbound(fakeNetNumber-1, stack.NewPacketBuffer(stack.PacketBufferOptions{
		Data: buf.ToVectorisedView(),
	}))
	if fakeNet.packetCount[1] != 1 {
		t.Errorf("packetCount[1] = %d, want %d", fakeNet.packetCount[1], 1)
	}
	if fakeNet.packetCount[2] != 1 {
		t.Errorf("packetCount[2] = %d, want %d", fakeNet.packetCount[2], 1)
	}

	// Make sure packet that is too small is dropped.
	buf.CapLength(2)
	ep.InjectInbound(fakeNetNumber, stack.NewPacketBuffer(stack.PacketBufferOptions{
		Data: buf.ToVectorisedView(),
	}))
	if fakeNet.packetCount[1] != 1 {
		t.Errorf("packetCount[1] = %d, want %d", fakeNet.packetCount[1], 1)
	}
	if fakeNet.packetCount[2] != 1 {
		t.Errorf("packetCount[2] = %d, want %d", fakeNet.packetCount[2], 1)
	}
}

func sendTo(s *stack.Stack, addr tcpip.Address, payload buffer.View) tcpip.Error {
	r, err := s.FindRoute(0, "", addr, fakeNetNumber, false /* multicastLoop */)
	if err != nil {
		return err
	}
	defer r.Release()
	return send(r, payload)
}

func send(r *stack.Route, payload buffer.View) tcpip.Error {
	return r.WritePacket(stack.NetworkHeaderParams{Protocol: fakeTransNumber, TTL: 123, TOS: stack.DefaultTOS}, stack.NewPacketBuffer(stack.PacketBufferOptions{
		ReserveHeaderBytes: int(r.MaxHeaderLength()),
		Data:               payload.ToVectorisedView(),
	}))
}

func testSendTo(t *testing.T, s *stack.Stack, addr tcpip.Address, ep *channel.Endpoint, payload buffer.View) {
	t.Helper()
	ep.Drain()
	if err := sendTo(s, addr, payload); err != nil {
		t.Error("sendTo failed:", err)
	}
	if got, want := ep.Drain(), 1; got != want {
		t.Errorf("sendTo packet count: got = %d, want %d", got, want)
	}
}

func testSend(t *testing.T, r *stack.Route, ep *channel.Endpoint, payload buffer.View) {
	t.Helper()
	ep.Drain()
	if err := send(r, payload); err != nil {
		t.Error("send failed:", err)
	}
	if got, want := ep.Drain(), 1; got != want {
		t.Errorf("send packet count: got = %d, want %d", got, want)
	}
}

func testFailingSend(t *testing.T, r *stack.Route, ep *channel.Endpoint, payload buffer.View, wantErr tcpip.Error) {
	t.Helper()
	if gotErr := send(r, payload); gotErr != wantErr {
		t.Errorf("send failed: got = %s, want = %s ", gotErr, wantErr)
	}
}

func testFailingSendTo(t *testing.T, s *stack.Stack, addr tcpip.Address, ep *channel.Endpoint, payload buffer.View, wantErr tcpip.Error) {
	t.Helper()
	if gotErr := sendTo(s, addr, payload); gotErr != wantErr {
		t.Errorf("sendto failed: got = %s, want = %s ", gotErr, wantErr)
	}
}

func testRecv(t *testing.T, fakeNet *fakeNetworkProtocol, localAddrByte byte, ep *channel.Endpoint, buf buffer.View) {
	t.Helper()
	// testRecvInternal injects one packet, and we expect to receive it.
	want := fakeNet.PacketCount(localAddrByte) + 1
	testRecvInternal(t, fakeNet, localAddrByte, ep, buf, want)
}

func testFailingRecv(t *testing.T, fakeNet *fakeNetworkProtocol, localAddrByte byte, ep *channel.Endpoint, buf buffer.View) {
	t.Helper()
	// testRecvInternal injects one packet, and we do NOT expect to receive it.
	want := fakeNet.PacketCount(localAddrByte)
	testRecvInternal(t, fakeNet, localAddrByte, ep, buf, want)
}

func testRecvInternal(t *testing.T, fakeNet *fakeNetworkProtocol, localAddrByte byte, ep *channel.Endpoint, buf buffer.View, want int) {
	t.Helper()
	ep.InjectInbound(fakeNetNumber, stack.NewPacketBuffer(stack.PacketBufferOptions{
		Data: buf.ToVectorisedView(),
	}))
	if got := fakeNet.PacketCount(localAddrByte); got != want {
		t.Errorf("receive packet count: got = %d, want %d", got, want)
	}
}

func TestNetworkSend(t *testing.T) {
	// Create a stack with the fake network protocol, one nic, and one
	// address: 1. The route table sends all packets through the only
	// existing nic.
	ep := channel.New(10, defaultMTU, "")
	s := stack.New(stack.Options{
		NetworkProtocols: []stack.NetworkProtocolFactory{fakeNetFactory},
	})
	if err := s.CreateNIC(1, ep); err != nil {
		t.Fatal("NewNIC failed:", err)
	}

	{
		subnet, err := tcpip.NewSubnet("\x00", "\x00")
		if err != nil {
			t.Fatal(err)
		}
		s.SetRouteTable([]tcpip.Route{{Destination: subnet, Gateway: "\x00", NIC: 1}})
	}

	if err := s.AddAddress(1, fakeNetNumber, "\x01"); err != nil {
		t.Fatal("AddAddress failed:", err)
	}

	// Make sure that the link-layer endpoint received the outbound packet.
	testSendTo(t, s, "\x03", ep, nil)
}

func TestNetworkSendMultiRoute(t *testing.T) {
	// Create a stack with the fake network protocol, two nics, and two
	// addresses per nic, the first nic has odd address, the second one has
	// even addresses.
	s := stack.New(stack.Options{
		NetworkProtocols: []stack.NetworkProtocolFactory{fakeNetFactory},
	})

	ep1 := channel.New(10, defaultMTU, "")
	if err := s.CreateNIC(1, ep1); err != nil {
		t.Fatal("CreateNIC failed:", err)
	}

	if err := s.AddAddress(1, fakeNetNumber, "\x01"); err != nil {
		t.Fatal("AddAddress failed:", err)
	}

	if err := s.AddAddress(1, fakeNetNumber, "\x03"); err != nil {
		t.Fatal("AddAddress failed:", err)
	}

	ep2 := channel.New(10, defaultMTU, "")
	if err := s.CreateNIC(2, ep2); err != nil {
		t.Fatal("CreateNIC failed:", err)
	}

	if err := s.AddAddress(2, fakeNetNumber, "\x02"); err != nil {
		t.Fatal("AddAddress failed:", err)
	}

	if err := s.AddAddress(2, fakeNetNumber, "\x04"); err != nil {
		t.Fatal("AddAddress failed:", err)
	}

	// Set a route table that sends all packets with odd destination
	// addresses through the first NIC, and all even destination address
	// through the second one.
	{
		subnet0, err := tcpip.NewSubnet("\x00", "\x01")
		if err != nil {
			t.Fatal(err)
		}
		subnet1, err := tcpip.NewSubnet("\x01", "\x01")
		if err != nil {
			t.Fatal(err)
		}
		s.SetRouteTable([]tcpip.Route{
			{Destination: subnet1, Gateway: "\x00", NIC: 1},
			{Destination: subnet0, Gateway: "\x00", NIC: 2},
		})
	}

	// Send a packet to an odd destination.
	testSendTo(t, s, "\x05", ep1, nil)

	// Send a packet to an even destination.
	testSendTo(t, s, "\x06", ep2, nil)
}

func testRoute(t *testing.T, s *stack.Stack, nic tcpip.NICID, srcAddr, dstAddr, expectedSrcAddr tcpip.Address) {
	r, err := s.FindRoute(nic, srcAddr, dstAddr, fakeNetNumber, false /* multicastLoop */)
	if err != nil {
		t.Fatal("FindRoute failed:", err)
	}

	defer r.Release()

	if r.LocalAddress() != expectedSrcAddr {
		t.Fatalf("got Route.LocalAddress() = %s, want = %s", expectedSrcAddr, r.LocalAddress())
	}

	if r.RemoteAddress() != dstAddr {
		t.Fatalf("got Route.RemoteAddress() = %s, want = %s", dstAddr, r.RemoteAddress())
	}
}

func testNoRoute(t *testing.T, s *stack.Stack, nic tcpip.NICID, srcAddr, dstAddr tcpip.Address) {
	_, err := s.FindRoute(nic, srcAddr, dstAddr, fakeNetNumber, false /* multicastLoop */)
	if _, ok := err.(*tcpip.ErrNoRoute); !ok {
		t.Fatalf("FindRoute returned unexpected error, got = %v, want = %s", err, &tcpip.ErrNoRoute{})
	}
}

// TestAttachToLinkEndpointImmediately tests that a LinkEndpoint is attached to
// a NetworkDispatcher when the NIC is created.
func TestAttachToLinkEndpointImmediately(t *testing.T) {
	const nicID = 1

	tests := []struct {
		name    string
		nicOpts stack.NICOptions
	}{
		{
			name:    "Create enabled NIC",
			nicOpts: stack.NICOptions{Disabled: false},
		},
		{
			name:    "Create disabled NIC",
			nicOpts: stack.NICOptions{Disabled: true},
		},
	}

	for _, test := range tests {
		t.Run(test.name, func(t *testing.T) {
			s := stack.New(stack.Options{
				NetworkProtocols: []stack.NetworkProtocolFactory{fakeNetFactory},
			})

			e := linkEPWithMockedAttach{
				LinkEndpoint: loopback.New(),
			}

			if err := s.CreateNICWithOptions(nicID, &e, test.nicOpts); err != nil {
				t.Fatalf("CreateNICWithOptions(%d, _, %+v) = %s", nicID, test.nicOpts, err)
			}
			if !e.isAttached() {
				t.Fatal("link endpoint not attached to a network dispatcher")
			}
		})
	}
}

func TestDisableUnknownNIC(t *testing.T) {
	s := stack.New(stack.Options{
		NetworkProtocols: []stack.NetworkProtocolFactory{fakeNetFactory},
	})

	err := s.DisableNIC(1)
	if _, ok := err.(*tcpip.ErrUnknownNICID); !ok {
		t.Fatalf("got s.DisableNIC(1) = %v, want = %s", err, &tcpip.ErrUnknownNICID{})
	}
}

func TestDisabledNICsNICInfoAndCheckNIC(t *testing.T) {
	const nicID = 1

	s := stack.New(stack.Options{
		NetworkProtocols: []stack.NetworkProtocolFactory{fakeNetFactory},
	})

	e := loopback.New()
	nicOpts := stack.NICOptions{Disabled: true}
	if err := s.CreateNICWithOptions(nicID, e, nicOpts); err != nil {
		t.Fatalf("CreateNICWithOptions(%d, _, %+v) = %s", nicID, nicOpts, err)
	}

	checkNIC := func(enabled bool) {
		t.Helper()

		allNICInfo := s.NICInfo()
		nicInfo, ok := allNICInfo[nicID]
		if !ok {
			t.Errorf("entry for %d missing from allNICInfo = %+v", nicID, allNICInfo)
		} else if nicInfo.Flags.Running != enabled {
			t.Errorf("got nicInfo.Flags.Running = %t, want = %t", nicInfo.Flags.Running, enabled)
		}

		if got := s.CheckNIC(nicID); got != enabled {
			t.Errorf("got s.CheckNIC(%d) = %t, want = %t", nicID, got, enabled)
		}
	}

	// NIC should initially report itself as disabled.
	checkNIC(false)

	if err := s.EnableNIC(nicID); err != nil {
		t.Fatalf("s.EnableNIC(%d): %s", nicID, err)
	}
	checkNIC(true)

	// If the NIC is not reporting a correct enabled status, we cannot trust the
	// next check so end the test here.
	if t.Failed() {
		t.FailNow()
	}

	if err := s.DisableNIC(nicID); err != nil {
		t.Fatalf("s.DisableNIC(%d): %s", nicID, err)
	}
	checkNIC(false)
}

func TestRemoveUnknownNIC(t *testing.T) {
	s := stack.New(stack.Options{
		NetworkProtocols: []stack.NetworkProtocolFactory{fakeNetFactory},
	})

	err := s.RemoveNIC(1)
	if _, ok := err.(*tcpip.ErrUnknownNICID); !ok {
		t.Fatalf("got s.RemoveNIC(1) = %v, want = %s", err, &tcpip.ErrUnknownNICID{})
	}
}

func TestRemoveNIC(t *testing.T) {
	const nicID = 1

	s := stack.New(stack.Options{
		NetworkProtocols: []stack.NetworkProtocolFactory{fakeNetFactory},
	})

	e := linkEPWithMockedAttach{
		LinkEndpoint: loopback.New(),
	}
	if err := s.CreateNIC(nicID, &e); err != nil {
		t.Fatalf("CreateNIC(%d, _) = %s", nicID, err)
	}

	// NIC should be present in NICInfo and attached to a NetworkDispatcher.
	allNICInfo := s.NICInfo()
	if _, ok := allNICInfo[nicID]; !ok {
		t.Errorf("entry for %d missing from allNICInfo = %+v", nicID, allNICInfo)
	}
	if !e.isAttached() {
		t.Fatal("link endpoint not attached to a network dispatcher")
	}

	// Removing a NIC should remove it from NICInfo and e should be detached from
	// the NetworkDispatcher.
	if err := s.RemoveNIC(nicID); err != nil {
		t.Fatalf("s.RemoveNIC(%d): %s", nicID, err)
	}
	if nicInfo, ok := s.NICInfo()[nicID]; ok {
		t.Errorf("got unexpected NICInfo entry for deleted NIC %d = %+v", nicID, nicInfo)
	}
	if e.isAttached() {
		t.Error("link endpoint for removed NIC still attached to a network dispatcher")
	}
}

func TestRouteWithDownNIC(t *testing.T) {
	tests := []struct {
		name   string
		downFn func(s *stack.Stack, nicID tcpip.NICID) tcpip.Error
		upFn   func(s *stack.Stack, nicID tcpip.NICID) tcpip.Error
	}{
		{
			name:   "Disabled NIC",
			downFn: (*stack.Stack).DisableNIC,
			upFn:   (*stack.Stack).EnableNIC,
		},

		// Once a NIC is removed, it cannot be brought up.
		{
			name:   "Removed NIC",
			downFn: (*stack.Stack).RemoveNIC,
		},
	}

	const unspecifiedNIC = 0
	const nicID1 = 1
	const nicID2 = 2
	const addr1 = tcpip.Address("\x01")
	const addr2 = tcpip.Address("\x02")
	const nic1Dst = tcpip.Address("\x05")
	const nic2Dst = tcpip.Address("\x06")

	setup := func(t *testing.T) (*stack.Stack, *channel.Endpoint, *channel.Endpoint) {
		s := stack.New(stack.Options{
			NetworkProtocols: []stack.NetworkProtocolFactory{fakeNetFactory},
		})

		ep1 := channel.New(1, defaultMTU, "")
		if err := s.CreateNIC(nicID1, ep1); err != nil {
			t.Fatalf("CreateNIC(%d, _): %s", nicID1, err)
		}

		if err := s.AddAddress(nicID1, fakeNetNumber, addr1); err != nil {
			t.Fatalf("AddAddress(%d, %d, %s): %s", nicID1, fakeNetNumber, addr1, err)
		}

		ep2 := channel.New(1, defaultMTU, "")
		if err := s.CreateNIC(nicID2, ep2); err != nil {
			t.Fatalf("CreateNIC(%d, _): %s", nicID2, err)
		}

		if err := s.AddAddress(nicID2, fakeNetNumber, addr2); err != nil {
			t.Fatalf("AddAddress(%d, %d, %s): %s", nicID2, fakeNetNumber, addr2, err)
		}

		// Set a route table that sends all packets with odd destination
		// addresses through the first NIC, and all even destination address
		// through the second one.
		{
			subnet0, err := tcpip.NewSubnet("\x00", "\x01")
			if err != nil {
				t.Fatal(err)
			}
			subnet1, err := tcpip.NewSubnet("\x01", "\x01")
			if err != nil {
				t.Fatal(err)
			}
			s.SetRouteTable([]tcpip.Route{
				{Destination: subnet1, Gateway: "\x00", NIC: nicID1},
				{Destination: subnet0, Gateway: "\x00", NIC: nicID2},
			})
		}

		return s, ep1, ep2
	}

	// Tests that routes through a down NIC are not used when looking up a route
	// for a destination.
	t.Run("Find", func(t *testing.T) {
		for _, test := range tests {
			t.Run(test.name, func(t *testing.T) {
				s, _, _ := setup(t)

				// Test routes to odd address.
				testRoute(t, s, unspecifiedNIC, "", "\x05", addr1)
				testRoute(t, s, unspecifiedNIC, addr1, "\x05", addr1)
				testRoute(t, s, nicID1, addr1, "\x05", addr1)

				// Test routes to even address.
				testRoute(t, s, unspecifiedNIC, "", "\x06", addr2)
				testRoute(t, s, unspecifiedNIC, addr2, "\x06", addr2)
				testRoute(t, s, nicID2, addr2, "\x06", addr2)

				// Bringing NIC1 down should result in no routes to odd addresses. Routes to
				// even addresses should continue to be available as NIC2 is still up.
				if err := test.downFn(s, nicID1); err != nil {
					t.Fatalf("test.downFn(_, %d): %s", nicID1, err)
				}
				testNoRoute(t, s, unspecifiedNIC, "", nic1Dst)
				testNoRoute(t, s, unspecifiedNIC, addr1, nic1Dst)
				testNoRoute(t, s, nicID1, addr1, nic1Dst)
				testRoute(t, s, unspecifiedNIC, "", nic2Dst, addr2)
				testRoute(t, s, unspecifiedNIC, addr2, nic2Dst, addr2)
				testRoute(t, s, nicID2, addr2, nic2Dst, addr2)

				// Bringing NIC2 down should result in no routes to even addresses. No
				// route should be available to any address as routes to odd addresses
				// were made unavailable by bringing NIC1 down above.
				if err := test.downFn(s, nicID2); err != nil {
					t.Fatalf("test.downFn(_, %d): %s", nicID2, err)
				}
				testNoRoute(t, s, unspecifiedNIC, "", nic1Dst)
				testNoRoute(t, s, unspecifiedNIC, addr1, nic1Dst)
				testNoRoute(t, s, nicID1, addr1, nic1Dst)
				testNoRoute(t, s, unspecifiedNIC, "", nic2Dst)
				testNoRoute(t, s, unspecifiedNIC, addr2, nic2Dst)
				testNoRoute(t, s, nicID2, addr2, nic2Dst)

				if upFn := test.upFn; upFn != nil {
					// Bringing NIC1 up should make routes to odd addresses available
					// again. Routes to even addresses should continue to be unavailable
					// as NIC2 is still down.
					if err := upFn(s, nicID1); err != nil {
						t.Fatalf("test.upFn(_, %d): %s", nicID1, err)
					}
					testRoute(t, s, unspecifiedNIC, "", nic1Dst, addr1)
					testRoute(t, s, unspecifiedNIC, addr1, nic1Dst, addr1)
					testRoute(t, s, nicID1, addr1, nic1Dst, addr1)
					testNoRoute(t, s, unspecifiedNIC, "", nic2Dst)
					testNoRoute(t, s, unspecifiedNIC, addr2, nic2Dst)
					testNoRoute(t, s, nicID2, addr2, nic2Dst)
				}
			})
		}
	})

	// Tests that writing a packet using a Route through a down NIC fails.
	t.Run("WritePacket", func(t *testing.T) {
		for _, test := range tests {
			t.Run(test.name, func(t *testing.T) {
				s, ep1, ep2 := setup(t)

				r1, err := s.FindRoute(nicID1, addr1, nic1Dst, fakeNetNumber, false /* multicastLoop */)
				if err != nil {
					t.Errorf("FindRoute(%d, %s, %s, %d, false): %s", nicID1, addr1, nic1Dst, fakeNetNumber, err)
				}
				defer r1.Release()

				r2, err := s.FindRoute(nicID2, addr2, nic2Dst, fakeNetNumber, false /* multicastLoop */)
				if err != nil {
					t.Errorf("FindRoute(%d, %s, %s, %d, false): %s", nicID2, addr2, nic2Dst, fakeNetNumber, err)
				}
				defer r2.Release()

				// If we failed to get routes r1 or r2, we cannot proceed with the test.
				if t.Failed() {
					t.FailNow()
				}

				buf := buffer.View([]byte{1})
				testSend(t, r1, ep1, buf)
				testSend(t, r2, ep2, buf)

				// Writes with Routes that use NIC1 after being brought down should fail.
				if err := test.downFn(s, nicID1); err != nil {
					t.Fatalf("test.downFn(_, %d): %s", nicID1, err)
				}
				testFailingSend(t, r1, ep1, buf, &tcpip.ErrInvalidEndpointState{})
				testSend(t, r2, ep2, buf)

				// Writes with Routes that use NIC2 after being brought down should fail.
				if err := test.downFn(s, nicID2); err != nil {
					t.Fatalf("test.downFn(_, %d): %s", nicID2, err)
				}
				testFailingSend(t, r1, ep1, buf, &tcpip.ErrInvalidEndpointState{})
				testFailingSend(t, r2, ep2, buf, &tcpip.ErrInvalidEndpointState{})

				if upFn := test.upFn; upFn != nil {
					// Writes with Routes that use NIC1 after being brought up should
					// succeed.
					//
					// TODO(gvisor.dev/issue/1491): Should we instead completely
					// invalidate all Routes that were bound to a NIC that was brought
					// down at some point?
					if err := upFn(s, nicID1); err != nil {
						t.Fatalf("test.upFn(_, %d): %s", nicID1, err)
					}
					testSend(t, r1, ep1, buf)
					testFailingSend(t, r2, ep2, buf, &tcpip.ErrInvalidEndpointState{})
				}
			})
		}
	})
}

func TestRoutes(t *testing.T) {
	// Create a stack with the fake network protocol, two nics, and two
	// addresses per nic, the first nic has odd address, the second one has
	// even addresses.
	s := stack.New(stack.Options{
		NetworkProtocols: []stack.NetworkProtocolFactory{fakeNetFactory},
	})

	ep1 := channel.New(10, defaultMTU, "")
	if err := s.CreateNIC(1, ep1); err != nil {
		t.Fatal("CreateNIC failed:", err)
	}

	if err := s.AddAddress(1, fakeNetNumber, "\x01"); err != nil {
		t.Fatal("AddAddress failed:", err)
	}

	if err := s.AddAddress(1, fakeNetNumber, "\x03"); err != nil {
		t.Fatal("AddAddress failed:", err)
	}

	ep2 := channel.New(10, defaultMTU, "")
	if err := s.CreateNIC(2, ep2); err != nil {
		t.Fatal("CreateNIC failed:", err)
	}

	if err := s.AddAddress(2, fakeNetNumber, "\x02"); err != nil {
		t.Fatal("AddAddress failed:", err)
	}

	if err := s.AddAddress(2, fakeNetNumber, "\x04"); err != nil {
		t.Fatal("AddAddress failed:", err)
	}

	// Set a route table that sends all packets with odd destination
	// addresses through the first NIC, and all even destination address
	// through the second one.
	{
		subnet0, err := tcpip.NewSubnet("\x00", "\x01")
		if err != nil {
			t.Fatal(err)
		}
		subnet1, err := tcpip.NewSubnet("\x01", "\x01")
		if err != nil {
			t.Fatal(err)
		}
		s.SetRouteTable([]tcpip.Route{
			{Destination: subnet1, Gateway: "\x00", NIC: 1},
			{Destination: subnet0, Gateway: "\x00", NIC: 2},
		})
	}

	// Test routes to odd address.
	testRoute(t, s, 0, "", "\x05", "\x01")
	testRoute(t, s, 0, "\x01", "\x05", "\x01")
	testRoute(t, s, 1, "\x01", "\x05", "\x01")
	testRoute(t, s, 0, "\x03", "\x05", "\x03")
	testRoute(t, s, 1, "\x03", "\x05", "\x03")

	// Test routes to even address.
	testRoute(t, s, 0, "", "\x06", "\x02")
	testRoute(t, s, 0, "\x02", "\x06", "\x02")
	testRoute(t, s, 2, "\x02", "\x06", "\x02")
	testRoute(t, s, 0, "\x04", "\x06", "\x04")
	testRoute(t, s, 2, "\x04", "\x06", "\x04")

	// Try to send to odd numbered address from even numbered ones, then
	// vice-versa.
	testNoRoute(t, s, 0, "\x02", "\x05")
	testNoRoute(t, s, 2, "\x02", "\x05")
	testNoRoute(t, s, 0, "\x04", "\x05")
	testNoRoute(t, s, 2, "\x04", "\x05")

	testNoRoute(t, s, 0, "\x01", "\x06")
	testNoRoute(t, s, 1, "\x01", "\x06")
	testNoRoute(t, s, 0, "\x03", "\x06")
	testNoRoute(t, s, 1, "\x03", "\x06")
}

func TestAddressRemoval(t *testing.T) {
	const localAddrByte byte = 0x01
	localAddr := tcpip.Address([]byte{localAddrByte})
	remoteAddr := tcpip.Address("\x02")

	s := stack.New(stack.Options{
		NetworkProtocols: []stack.NetworkProtocolFactory{fakeNetFactory},
	})

	ep := channel.New(10, defaultMTU, "")
	if err := s.CreateNIC(1, ep); err != nil {
		t.Fatal("CreateNIC failed:", err)
	}

	if err := s.AddAddress(1, fakeNetNumber, localAddr); err != nil {
		t.Fatal("AddAddress failed:", err)
	}
	{
		subnet, err := tcpip.NewSubnet("\x00", "\x00")
		if err != nil {
			t.Fatal(err)
		}
		s.SetRouteTable([]tcpip.Route{{Destination: subnet, Gateway: "\x00", NIC: 1}})
	}

	fakeNet := s.NetworkProtocolInstance(fakeNetNumber).(*fakeNetworkProtocol)

	buf := buffer.NewView(30)

	// Send and receive packets, and verify they are received.
	buf[dstAddrOffset] = localAddrByte
	testRecv(t, fakeNet, localAddrByte, ep, buf)
	testSendTo(t, s, remoteAddr, ep, nil)

	// Remove the address, then check that send/receive doesn't work anymore.
	if err := s.RemoveAddress(1, localAddr); err != nil {
		t.Fatal("RemoveAddress failed:", err)
	}
	testFailingRecv(t, fakeNet, localAddrByte, ep, buf)
	testFailingSendTo(t, s, remoteAddr, ep, nil, &tcpip.ErrNoRoute{})

	// Check that removing the same address fails.
	err := s.RemoveAddress(1, localAddr)
	if _, ok := err.(*tcpip.ErrBadLocalAddress); !ok {
		t.Fatalf("RemoveAddress returned unexpected error, got = %v, want = %s", err, &tcpip.ErrBadLocalAddress{})
	}
}

func TestAddressRemovalWithRouteHeld(t *testing.T) {
	const localAddrByte byte = 0x01
	localAddr := tcpip.Address([]byte{localAddrByte})
	remoteAddr := tcpip.Address("\x02")

	s := stack.New(stack.Options{
		NetworkProtocols: []stack.NetworkProtocolFactory{fakeNetFactory},
	})

	ep := channel.New(10, defaultMTU, "")
	if err := s.CreateNIC(1, ep); err != nil {
		t.Fatalf("CreateNIC failed: %v", err)
	}
	fakeNet := s.NetworkProtocolInstance(fakeNetNumber).(*fakeNetworkProtocol)
	buf := buffer.NewView(30)

	if err := s.AddAddress(1, fakeNetNumber, localAddr); err != nil {
		t.Fatal("AddAddress failed:", err)
	}
	{
		subnet, err := tcpip.NewSubnet("\x00", "\x00")
		if err != nil {
			t.Fatal(err)
		}
		s.SetRouteTable([]tcpip.Route{{Destination: subnet, Gateway: "\x00", NIC: 1}})
	}

	r, err := s.FindRoute(0, "", remoteAddr, fakeNetNumber, false /* multicastLoop */)
	if err != nil {
		t.Fatal("FindRoute failed:", err)
	}

	// Send and receive packets, and verify they are received.
	buf[dstAddrOffset] = localAddrByte
	testRecv(t, fakeNet, localAddrByte, ep, buf)
	testSend(t, r, ep, nil)
	testSendTo(t, s, remoteAddr, ep, nil)

	// Remove the address, then check that send/receive doesn't work anymore.
	if err := s.RemoveAddress(1, localAddr); err != nil {
		t.Fatal("RemoveAddress failed:", err)
	}
	testFailingRecv(t, fakeNet, localAddrByte, ep, buf)
	testFailingSend(t, r, ep, nil, &tcpip.ErrInvalidEndpointState{})
	testFailingSendTo(t, s, remoteAddr, ep, nil, &tcpip.ErrNoRoute{})

	// Check that removing the same address fails.
	{
		err := s.RemoveAddress(1, localAddr)
		if _, ok := err.(*tcpip.ErrBadLocalAddress); !ok {
			t.Fatalf("RemoveAddress returned unexpected error, got = %v, want = %s", err, &tcpip.ErrBadLocalAddress{})
		}
	}
}

func verifyAddress(t *testing.T, s *stack.Stack, nicID tcpip.NICID, addr tcpip.Address) {
	t.Helper()
	info, ok := s.NICInfo()[nicID]
	if !ok {
		t.Fatalf("NICInfo() failed to find nicID=%d", nicID)
	}
	if len(addr) == 0 {
		// No address given, verify that there is no address assigned to the NIC.
		for _, a := range info.ProtocolAddresses {
			if a.Protocol == fakeNetNumber && a.AddressWithPrefix != (tcpip.AddressWithPrefix{}) {
				t.Errorf("verify no-address: got = %s, want = %s", a.AddressWithPrefix, (tcpip.AddressWithPrefix{}))
			}
		}
		return
	}
	// Address given, verify the address is assigned to the NIC and no other
	// address is.
	found := false
	for _, a := range info.ProtocolAddresses {
		if a.Protocol == fakeNetNumber {
			if a.AddressWithPrefix.Address == addr {
				found = true
			} else {
				t.Errorf("verify address: got = %s, want = %s", a.AddressWithPrefix.Address, addr)
			}
		}
	}
	if !found {
		t.Errorf("verify address: couldn't find %s on the NIC", addr)
	}
}

func TestEndpointExpiration(t *testing.T) {
	const (
		localAddrByte byte          = 0x01
		remoteAddr    tcpip.Address = "\x03"
		noAddr        tcpip.Address = ""
		nicID         tcpip.NICID   = 1
	)
	localAddr := tcpip.Address([]byte{localAddrByte})

	for _, promiscuous := range []bool{true, false} {
		for _, spoofing := range []bool{true, false} {
			t.Run(fmt.Sprintf("promiscuous=%t spoofing=%t", promiscuous, spoofing), func(t *testing.T) {
				s := stack.New(stack.Options{
					NetworkProtocols: []stack.NetworkProtocolFactory{fakeNetFactory},
				})

				ep := channel.New(10, defaultMTU, "")
				if err := s.CreateNIC(nicID, ep); err != nil {
					t.Fatal("CreateNIC failed:", err)
				}

				{
					subnet, err := tcpip.NewSubnet("\x00", "\x00")
					if err != nil {
						t.Fatal(err)
					}
					s.SetRouteTable([]tcpip.Route{{Destination: subnet, Gateway: "\x00", NIC: 1}})
				}

				fakeNet := s.NetworkProtocolInstance(fakeNetNumber).(*fakeNetworkProtocol)
				buf := buffer.NewView(30)
				buf[dstAddrOffset] = localAddrByte

				if promiscuous {
					if err := s.SetPromiscuousMode(nicID, true); err != nil {
						t.Fatal("SetPromiscuousMode failed:", err)
					}
				}

				if spoofing {
					if err := s.SetSpoofing(nicID, true); err != nil {
						t.Fatal("SetSpoofing failed:", err)
					}
				}

				// 1. No Address yet, send should only work for spoofing, receive for
				// promiscuous mode.
				//-----------------------
				verifyAddress(t, s, nicID, noAddr)
				if promiscuous {
					testRecv(t, fakeNet, localAddrByte, ep, buf)
				} else {
					testFailingRecv(t, fakeNet, localAddrByte, ep, buf)
				}
				if spoofing {
					// FIXME(b/139841518):Spoofing doesn't work if there is no primary address.
					// testSendTo(t, s, remoteAddr, ep, nil)
				} else {
					testFailingSendTo(t, s, remoteAddr, ep, nil, &tcpip.ErrNoRoute{})
				}

				// 2. Add Address, everything should work.
				//-----------------------
				if err := s.AddAddress(nicID, fakeNetNumber, localAddr); err != nil {
					t.Fatal("AddAddress failed:", err)
				}
				verifyAddress(t, s, nicID, localAddr)
				testRecv(t, fakeNet, localAddrByte, ep, buf)
				testSendTo(t, s, remoteAddr, ep, nil)

				// 3. Remove the address, send should only work for spoofing, receive
				// for promiscuous mode.
				//-----------------------
				if err := s.RemoveAddress(nicID, localAddr); err != nil {
					t.Fatal("RemoveAddress failed:", err)
				}
				verifyAddress(t, s, nicID, noAddr)
				if promiscuous {
					testRecv(t, fakeNet, localAddrByte, ep, buf)
				} else {
					testFailingRecv(t, fakeNet, localAddrByte, ep, buf)
				}
				if spoofing {
					// FIXME(b/139841518):Spoofing doesn't work if there is no primary address.
					// testSendTo(t, s, remoteAddr, ep, nil)
				} else {
					testFailingSendTo(t, s, remoteAddr, ep, nil, &tcpip.ErrNoRoute{})
				}

				// 4. Add Address back, everything should work again.
				//-----------------------
				if err := s.AddAddress(nicID, fakeNetNumber, localAddr); err != nil {
					t.Fatal("AddAddress failed:", err)
				}
				verifyAddress(t, s, nicID, localAddr)
				testRecv(t, fakeNet, localAddrByte, ep, buf)
				testSendTo(t, s, remoteAddr, ep, nil)

				// 5. Take a reference to the endpoint by getting a route. Verify that
				// we can still send/receive, including sending using the route.
				//-----------------------
				r, err := s.FindRoute(0, "", remoteAddr, fakeNetNumber, false /* multicastLoop */)
				if err != nil {
					t.Fatal("FindRoute failed:", err)
				}
				testRecv(t, fakeNet, localAddrByte, ep, buf)
				testSendTo(t, s, remoteAddr, ep, nil)
				testSend(t, r, ep, nil)

				// 6. Remove the address. Send should only work for spoofing, receive
				// for promiscuous mode.
				//-----------------------
				if err := s.RemoveAddress(nicID, localAddr); err != nil {
					t.Fatal("RemoveAddress failed:", err)
				}
				verifyAddress(t, s, nicID, noAddr)
				if promiscuous {
					testRecv(t, fakeNet, localAddrByte, ep, buf)
				} else {
					testFailingRecv(t, fakeNet, localAddrByte, ep, buf)
				}
				if spoofing {
					testSend(t, r, ep, nil)
					testSendTo(t, s, remoteAddr, ep, nil)
				} else {
					testFailingSend(t, r, ep, nil, &tcpip.ErrInvalidEndpointState{})
					testFailingSendTo(t, s, remoteAddr, ep, nil, &tcpip.ErrNoRoute{})
				}

				// 7. Add Address back, everything should work again.
				//-----------------------
				if err := s.AddAddress(nicID, fakeNetNumber, localAddr); err != nil {
					t.Fatal("AddAddress failed:", err)
				}
				verifyAddress(t, s, nicID, localAddr)
				testRecv(t, fakeNet, localAddrByte, ep, buf)
				testSendTo(t, s, remoteAddr, ep, nil)
				testSend(t, r, ep, nil)

				// 8. Remove the route, sendTo/recv should still work.
				//-----------------------
				r.Release()
				verifyAddress(t, s, nicID, localAddr)
				testRecv(t, fakeNet, localAddrByte, ep, buf)
				testSendTo(t, s, remoteAddr, ep, nil)

				// 9. Remove the address. Send should only work for spoofing, receive
				// for promiscuous mode.
				//-----------------------
				if err := s.RemoveAddress(nicID, localAddr); err != nil {
					t.Fatal("RemoveAddress failed:", err)
				}
				verifyAddress(t, s, nicID, noAddr)
				if promiscuous {
					testRecv(t, fakeNet, localAddrByte, ep, buf)
				} else {
					testFailingRecv(t, fakeNet, localAddrByte, ep, buf)
				}
				if spoofing {
					// FIXME(b/139841518):Spoofing doesn't work if there is no primary address.
					// testSendTo(t, s, remoteAddr, ep, nil)
				} else {
					testFailingSendTo(t, s, remoteAddr, ep, nil, &tcpip.ErrNoRoute{})
				}
			})
		}
	}
}

func TestPromiscuousMode(t *testing.T) {
	s := stack.New(stack.Options{
		NetworkProtocols: []stack.NetworkProtocolFactory{fakeNetFactory},
	})

	ep := channel.New(10, defaultMTU, "")
	if err := s.CreateNIC(1, ep); err != nil {
		t.Fatal("CreateNIC failed:", err)
	}

	{
		subnet, err := tcpip.NewSubnet("\x00", "\x00")
		if err != nil {
			t.Fatal(err)
		}
		s.SetRouteTable([]tcpip.Route{{Destination: subnet, Gateway: "\x00", NIC: 1}})
	}

	fakeNet := s.NetworkProtocolInstance(fakeNetNumber).(*fakeNetworkProtocol)

	buf := buffer.NewView(30)

	// Write a packet, and check that it doesn't get delivered as we don't
	// have a matching endpoint.
	const localAddrByte byte = 0x01
	buf[dstAddrOffset] = localAddrByte
	testFailingRecv(t, fakeNet, localAddrByte, ep, buf)

	// Set promiscuous mode, then check that packet is delivered.
	if err := s.SetPromiscuousMode(1, true); err != nil {
		t.Fatal("SetPromiscuousMode failed:", err)
	}
	testRecv(t, fakeNet, localAddrByte, ep, buf)

	// Check that we can't get a route as there is no local address.
	_, err := s.FindRoute(0, "", "\x02", fakeNetNumber, false /* multicastLoop */)
	if _, ok := err.(*tcpip.ErrNoRoute); !ok {
		t.Fatalf("FindRoute returned unexpected error: got = %v, want = %s", err, &tcpip.ErrNoRoute{})
	}

	// Set promiscuous mode to false, then check that packet can't be
	// delivered anymore.
	if err := s.SetPromiscuousMode(1, false); err != nil {
		t.Fatal("SetPromiscuousMode failed:", err)
	}
	testFailingRecv(t, fakeNet, localAddrByte, ep, buf)
}

// TestExternalSendWithHandleLocal tests that the stack creates a non-local
// route when spoofing or promiscuous mode are enabled.
//
// This test makes sure that packets are transmitted from the stack.
func TestExternalSendWithHandleLocal(t *testing.T) {
	const (
		unspecifiedNICID = 0
		nicID            = 1

		localAddr = tcpip.Address("\x01")
		dstAddr   = tcpip.Address("\x03")
	)

	subnet, err := tcpip.NewSubnet("\x00", "\x00")
	if err != nil {
		t.Fatal(err)
	}

	tests := []struct {
		name           string
		configureStack func(*testing.T, *stack.Stack)
	}{
		{
			name:           "Default",
			configureStack: func(*testing.T, *stack.Stack) {},
		},
		{
			name: "Spoofing",
			configureStack: func(t *testing.T, s *stack.Stack) {
				if err := s.SetSpoofing(nicID, true); err != nil {
					t.Fatalf("s.SetSpoofing(%d, true): %s", nicID, err)
				}
			},
		},
		{
			name: "Promiscuous",
			configureStack: func(t *testing.T, s *stack.Stack) {
				if err := s.SetPromiscuousMode(nicID, true); err != nil {
					t.Fatalf("s.SetPromiscuousMode(%d, true): %s", nicID, err)
				}
			},
		},
	}

	for _, test := range tests {
		t.Run(test.name, func(t *testing.T) {
			for _, handleLocal := range []bool{true, false} {
				t.Run(fmt.Sprintf("HandleLocal=%t", handleLocal), func(t *testing.T) {
					s := stack.New(stack.Options{
						NetworkProtocols: []stack.NetworkProtocolFactory{fakeNetFactory},
						HandleLocal:      handleLocal,
					})

					ep := channel.New(1, defaultMTU, "")
					if err := s.CreateNIC(nicID, ep); err != nil {
						t.Fatalf("s.CreateNIC(%d, _): %s", nicID, err)
					}
					if err := s.AddAddress(nicID, fakeNetNumber, localAddr); err != nil {
						t.Fatalf("s.AddAddress(%d, %d, %s): %s", nicID, fakeNetNumber, localAddr, err)
					}

					s.SetRouteTable([]tcpip.Route{{Destination: subnet, NIC: nicID}})

					test.configureStack(t, s)

					r, err := s.FindRoute(unspecifiedNICID, localAddr, dstAddr, fakeNetNumber, false /* multicastLoop */)
					if err != nil {
						t.Fatalf("s.FindRoute(%d, %s, %s, %d, false): %s", unspecifiedNICID, localAddr, dstAddr, fakeNetNumber, err)
					}
					defer r.Release()

					if r.LocalAddress() != localAddr {
						t.Errorf("got r.LocalAddress() = %s, want = %s", r.LocalAddress(), localAddr)
					}
					if r.RemoteAddress() != dstAddr {
						t.Errorf("got r.RemoteAddress() = %s, want = %s", r.RemoteAddress(), dstAddr)
					}

					if n := ep.Drain(); n != 0 {
						t.Fatalf("got ep.Drain() = %d, want = 0", n)
					}
					if err := r.WritePacket(stack.NetworkHeaderParams{
						Protocol: fakeTransNumber,
						TTL:      123,
						TOS:      stack.DefaultTOS,
					}, stack.NewPacketBuffer(stack.PacketBufferOptions{
						ReserveHeaderBytes: int(r.MaxHeaderLength()),
						Data:               buffer.NewView(10).ToVectorisedView(),
					})); err != nil {
						t.Fatalf("r.WritePacket(nil, _, _): %s", err)
					}
					if n := ep.Drain(); n != 1 {
						t.Fatalf("got ep.Drain() = %d, want = 1", n)
					}
				})
			}
		})
	}
}

func TestSpoofingWithAddress(t *testing.T) {
	localAddr := tcpip.Address("\x01")
	nonExistentLocalAddr := tcpip.Address("\x02")
	dstAddr := tcpip.Address("\x03")

	s := stack.New(stack.Options{
		NetworkProtocols: []stack.NetworkProtocolFactory{fakeNetFactory},
	})

	ep := channel.New(10, defaultMTU, "")
	if err := s.CreateNIC(1, ep); err != nil {
		t.Fatal("CreateNIC failed:", err)
	}

	if err := s.AddAddress(1, fakeNetNumber, localAddr); err != nil {
		t.Fatal("AddAddress failed:", err)
	}

	{
		subnet, err := tcpip.NewSubnet("\x00", "\x00")
		if err != nil {
			t.Fatal(err)
		}
		s.SetRouteTable([]tcpip.Route{{Destination: subnet, Gateway: "\x00", NIC: 1}})
	}

	// With address spoofing disabled, FindRoute does not permit an address
	// that was not added to the NIC to be used as the source.
	r, err := s.FindRoute(0, nonExistentLocalAddr, dstAddr, fakeNetNumber, false /* multicastLoop */)
	if err == nil {
		t.Errorf("FindRoute succeeded with route %+v when it should have failed", r)
	}

	// With address spoofing enabled, FindRoute permits any address to be used
	// as the source.
	if err := s.SetSpoofing(1, true); err != nil {
		t.Fatal("SetSpoofing failed:", err)
	}
	r, err = s.FindRoute(0, nonExistentLocalAddr, dstAddr, fakeNetNumber, false /* multicastLoop */)
	if err != nil {
		t.Fatal("FindRoute failed:", err)
	}
	if r.LocalAddress() != nonExistentLocalAddr {
		t.Errorf("got Route.LocalAddress() = %s, want = %s", r.LocalAddress(), nonExistentLocalAddr)
	}
	if r.RemoteAddress() != dstAddr {
		t.Errorf("got Route.RemoteAddress() = %s, want = %s", r.RemoteAddress(), dstAddr)
	}
	// Sending a packet works.
	testSendTo(t, s, dstAddr, ep, nil)
	testSend(t, r, ep, nil)

	// FindRoute should also work with a local address that exists on the NIC.
	r, err = s.FindRoute(0, localAddr, dstAddr, fakeNetNumber, false /* multicastLoop */)
	if err != nil {
		t.Fatal("FindRoute failed:", err)
	}
	if r.LocalAddress() != localAddr {
		t.Errorf("got Route.LocalAddress() = %s, want = %s", r.LocalAddress(), nonExistentLocalAddr)
	}
	if r.RemoteAddress() != dstAddr {
		t.Errorf("got Route.RemoteAddress() = %s, want = %s", r.RemoteAddress(), dstAddr)
	}
	// Sending a packet using the route works.
	testSend(t, r, ep, nil)
}

func TestSpoofingNoAddress(t *testing.T) {
	nonExistentLocalAddr := tcpip.Address("\x01")
	dstAddr := tcpip.Address("\x02")

	s := stack.New(stack.Options{
		NetworkProtocols: []stack.NetworkProtocolFactory{fakeNetFactory},
	})

	ep := channel.New(10, defaultMTU, "")
	if err := s.CreateNIC(1, ep); err != nil {
		t.Fatal("CreateNIC failed:", err)
	}

	{
		subnet, err := tcpip.NewSubnet("\x00", "\x00")
		if err != nil {
			t.Fatal(err)
		}
		s.SetRouteTable([]tcpip.Route{{Destination: subnet, Gateway: "\x00", NIC: 1}})
	}

	// With address spoofing disabled, FindRoute does not permit an address
	// that was not added to the NIC to be used as the source.
	r, err := s.FindRoute(0, nonExistentLocalAddr, dstAddr, fakeNetNumber, false /* multicastLoop */)
	if err == nil {
		t.Errorf("FindRoute succeeded with route %+v when it should have failed", r)
	}
	// Sending a packet fails.
	testFailingSendTo(t, s, dstAddr, ep, nil, &tcpip.ErrNoRoute{})

	// With address spoofing enabled, FindRoute permits any address to be used
	// as the source.
	if err := s.SetSpoofing(1, true); err != nil {
		t.Fatal("SetSpoofing failed:", err)
	}
	r, err = s.FindRoute(0, nonExistentLocalAddr, dstAddr, fakeNetNumber, false /* multicastLoop */)
	if err != nil {
		t.Fatal("FindRoute failed:", err)
	}
	if r.LocalAddress() != nonExistentLocalAddr {
		t.Errorf("got Route.LocalAddress() = %s, want = %s", r.LocalAddress(), nonExistentLocalAddr)
	}
	if r.RemoteAddress() != dstAddr {
		t.Errorf("got Route.RemoteAddress() = %s, want = %s", r.RemoteAddress(), dstAddr)
	}
	// Sending a packet works.
	// FIXME(b/139841518):Spoofing doesn't work if there is no primary address.
	// testSendTo(t, s, remoteAddr, ep, nil)
}

func TestOutgoingBroadcastWithEmptyRouteTable(t *testing.T) {
	s := stack.New(stack.Options{
		NetworkProtocols: []stack.NetworkProtocolFactory{fakeNetFactory},
	})

	ep := channel.New(10, defaultMTU, "")
	if err := s.CreateNIC(1, ep); err != nil {
		t.Fatal("CreateNIC failed:", err)
	}
	s.SetRouteTable([]tcpip.Route{})

	// If there is no endpoint, it won't work.
	{
		_, err := s.FindRoute(1, header.IPv4Any, header.IPv4Broadcast, fakeNetNumber, false /* multicastLoop */)
		if _, ok := err.(*tcpip.ErrNetworkUnreachable); !ok {
			t.Fatalf("got FindRoute(1, %s, %s, %d) = %s, want = %s", header.IPv4Any, header.IPv4Broadcast, fakeNetNumber, err, &tcpip.ErrNetworkUnreachable{})
		}
	}

	protoAddr := tcpip.ProtocolAddress{Protocol: fakeNetNumber, AddressWithPrefix: tcpip.AddressWithPrefix{header.IPv4Any, 0}}
	if err := s.AddProtocolAddress(1, protoAddr); err != nil {
		t.Fatalf("AddProtocolAddress(1, %v) failed: %v", protoAddr, err)
	}
	r, err := s.FindRoute(1, header.IPv4Any, header.IPv4Broadcast, fakeNetNumber, false /* multicastLoop */)
	if err != nil {
		t.Fatalf("FindRoute(1, %v, %v, %d) failed: %v", header.IPv4Any, header.IPv4Broadcast, fakeNetNumber, err)
	}
	if r.LocalAddress() != header.IPv4Any {
		t.Errorf("got Route.LocalAddress() = %s, want = %s", r.LocalAddress(), header.IPv4Any)
	}

	if r.RemoteAddress() != header.IPv4Broadcast {
		t.Errorf("got Route.RemoteAddress() = %s, want = %s", r.RemoteAddress(), header.IPv4Broadcast)
	}

	// If the NIC doesn't exist, it won't work.
	{
		_, err := s.FindRoute(2, header.IPv4Any, header.IPv4Broadcast, fakeNetNumber, false /* multicastLoop */)
		if _, ok := err.(*tcpip.ErrNetworkUnreachable); !ok {
			t.Fatalf("got FindRoute(2, %v, %v, %d) = %v want = %v", header.IPv4Any, header.IPv4Broadcast, fakeNetNumber, err, &tcpip.ErrNetworkUnreachable{})
		}
	}
}

func TestOutgoingBroadcastWithRouteTable(t *testing.T) {
	defaultAddr := tcpip.AddressWithPrefix{header.IPv4Any, 0}
	// Local subnet on NIC1: 192.168.1.58/24, gateway 192.168.1.1.
	nic1Addr := tcpip.AddressWithPrefix{"\xc0\xa8\x01\x3a", 24}
	nic1Gateway := testutil.MustParse4("192.168.1.1")
	// Local subnet on NIC2: 10.10.10.5/24, gateway 10.10.10.1.
	nic2Addr := tcpip.AddressWithPrefix{"\x0a\x0a\x0a\x05", 24}
	nic2Gateway := testutil.MustParse4("10.10.10.1")

	// Create a new stack with two NICs.
	s := stack.New(stack.Options{
		NetworkProtocols: []stack.NetworkProtocolFactory{fakeNetFactory},
	})
	ep := channel.New(10, defaultMTU, "")
	if err := s.CreateNIC(1, ep); err != nil {
		t.Fatalf("CreateNIC failed: %s", err)
	}
	if err := s.CreateNIC(2, ep); err != nil {
		t.Fatalf("CreateNIC failed: %s", err)
	}
	nic1ProtoAddr := tcpip.ProtocolAddress{fakeNetNumber, nic1Addr}
	if err := s.AddProtocolAddress(1, nic1ProtoAddr); err != nil {
		t.Fatalf("AddProtocolAddress(1, %v) failed: %v", nic1ProtoAddr, err)
	}

	nic2ProtoAddr := tcpip.ProtocolAddress{fakeNetNumber, nic2Addr}
	if err := s.AddProtocolAddress(2, nic2ProtoAddr); err != nil {
		t.Fatalf("AddAddress(2, %v) failed: %v", nic2ProtoAddr, err)
	}

	// Set the initial route table.
	rt := []tcpip.Route{
		{Destination: nic1Addr.Subnet(), NIC: 1},
		{Destination: nic2Addr.Subnet(), NIC: 2},
		{Destination: defaultAddr.Subnet(), Gateway: nic2Gateway, NIC: 2},
		{Destination: defaultAddr.Subnet(), Gateway: nic1Gateway, NIC: 1},
	}
	s.SetRouteTable(rt)

	// When an interface is given, the route for a broadcast goes through it.
	r, err := s.FindRoute(1, nic1Addr.Address, header.IPv4Broadcast, fakeNetNumber, false /* multicastLoop */)
	if err != nil {
		t.Fatalf("FindRoute(1, %v, %v, %d) failed: %v", nic1Addr.Address, header.IPv4Broadcast, fakeNetNumber, err)
	}
	if r.LocalAddress() != nic1Addr.Address {
		t.Errorf("got Route.LocalAddress() = %s, want = %s", r.LocalAddress(), nic1Addr.Address)
	}

	if r.RemoteAddress() != header.IPv4Broadcast {
		t.Errorf("got Route.RemoteAddress() = %s, want = %s", r.RemoteAddress(), header.IPv4Broadcast)
	}

	// When an interface is not given, it consults the route table.
	// 1. Case: Using the default route.
	r, err = s.FindRoute(0, "", header.IPv4Broadcast, fakeNetNumber, false /* multicastLoop */)
	if err != nil {
		t.Fatalf("FindRoute(0, \"\", %s, %d) failed: %s", header.IPv4Broadcast, fakeNetNumber, err)
	}
	if r.LocalAddress() != nic2Addr.Address {
		t.Errorf("got Route.LocalAddress() = %s, want = %s", r.LocalAddress(), nic2Addr.Address)
	}

	if r.RemoteAddress() != header.IPv4Broadcast {
		t.Errorf("got Route.RemoteAddress() = %s, want = %s", r.RemoteAddress(), header.IPv4Broadcast)
	}

	// 2. Case: Having an explicit route for broadcast will select that one.
	rt = append(
		[]tcpip.Route{
			{Destination: tcpip.AddressWithPrefix{header.IPv4Broadcast, 8 * header.IPv4AddressSize}.Subnet(), NIC: 1},
		},
		rt...,
	)
	s.SetRouteTable(rt)
	r, err = s.FindRoute(0, "", header.IPv4Broadcast, fakeNetNumber, false /* multicastLoop */)
	if err != nil {
		t.Fatalf("FindRoute(0, \"\", %s, %d) failed: %s", header.IPv4Broadcast, fakeNetNumber, err)
	}
	if r.LocalAddress() != nic1Addr.Address {
		t.Errorf("got Route.LocalAddress() = %s, want = %s", r.LocalAddress(), nic1Addr.Address)
	}

	if r.RemoteAddress() != header.IPv4Broadcast {
		t.Errorf("got Route.RemoteAddress() = %s, want = %s", r.RemoteAddress(), header.IPv4Broadcast)
	}
}

func TestMulticastOrIPv6LinkLocalNeedsNoRoute(t *testing.T) {
	for _, tc := range []struct {
		name        string
		routeNeeded bool
		address     tcpip.Address
	}{
		// IPv4 multicast address range: 224.0.0.0 - 239.255.255.255
		//                <=>  0xe0.0x00.0x00.0x00 - 0xef.0xff.0xff.0xff
		{"IPv4 Multicast 1", false, "\xe0\x00\x00\x00"},
		{"IPv4 Multicast 2", false, "\xef\xff\xff\xff"},
		{"IPv4 Unicast 1", true, "\xdf\xff\xff\xff"},
		{"IPv4 Unicast 2", true, "\xf0\x00\x00\x00"},
		{"IPv4 Unicast 3", true, "\x00\x00\x00\x00"},

		// IPv6 multicast address is 0xff[8] + flags[4] + scope[4] + groupId[112]
		{"IPv6 Multicast 1", false, "\xff\x00\x00\x00\x00\x00\x00\x00\x00\x00\x00\x00\x00\x00\x00\x00"},
		{"IPv6 Multicast 2", false, "\xff\x01\x00\x00\x00\x00\x00\x00\x00\x00\x00\x00\x00\x00\x00\x00"},
		{"IPv6 Multicast 3", false, "\xff\x0f\xff\xff\xff\xff\xff\xff\xff\xff\xff\xff\xff\xff\xff\xff"},

		// IPv6 link-local address starts with fe80::/10.
		{"IPv6 Unicast Link-Local 1", false, "\xfe\x80\x00\x00\x00\x00\x00\x00\x00\x00\x00\x00\x00\x00\x00\x00"},
		{"IPv6 Unicast Link-Local 2", false, "\xfe\x80\x00\x00\x00\x00\x00\x00\x00\x00\x00\x00\x00\x00\x00\x01"},
		{"IPv6 Unicast Link-Local 3", false, "\xfe\x80\xff\x00\x00\x00\x00\x00\x00\x00\x00\x00\x00\x00\x00\xff"},
		{"IPv6 Unicast Link-Local 4", false, "\xfe\xbf\x00\x00\x00\x00\x00\x00\x00\x00\x00\x00\x00\x00\x00\x00"},
		{"IPv6 Unicast Link-Local 5", false, "\xfe\xbf\xff\xff\xff\xff\xff\xff\xff\xff\xff\xff\xff\xff\xff\xff"},

		// IPv6 addresses that are neither multicast nor link-local.
		{"IPv6 Unicast Not Link-Local 1", true, "\xf0\x00\x00\x00\x00\x00\x00\x00\x00\x00\x00\x00\x00\x00\x00\x00"},
		{"IPv6 Unicast Not Link-Local 2", true, "\xf0\xff\xff\xff\xff\xff\xff\xff\xff\xff\xff\xff\xff\xff\xff\xff"},
		{"IPv6 Unicast Not Link-local 3", true, "\x00\x00\x00\x00\x00\x00\x00\x00\x00\x00\x00\x00\x00\x00\x00\x00"},
		{"IPv6 Unicast Not Link-Local 4", true, "\xfe\xc0\x00\x00\x00\x00\x00\x00\x00\x00\x00\x00\x00\x00\x00\x00"},
		{"IPv6 Unicast Not Link-Local 5", true, "\xfe\xdf\x00\x00\x00\x00\x00\x00\x00\x00\x00\x00\x00\x00\x00\x00"},
		{"IPv6 Unicast Not Link-Local 6", true, "\xfd\x80\x00\x00\x00\x00\x00\x00\x00\x00\x00\x00\x00\x00\x00\x00"},
		{"IPv6 Unicast Not Link-Local 7", true, "\xf0\x00\x00\x00\x00\x00\x00\x00\x00\x00\x00\x00\x00\x00\x00\x00"},
	} {
		t.Run(tc.name, func(t *testing.T) {
			s := stack.New(stack.Options{
				NetworkProtocols: []stack.NetworkProtocolFactory{fakeNetFactory},
			})

			ep := channel.New(10, defaultMTU, "")
			if err := s.CreateNIC(1, ep); err != nil {
				t.Fatal("CreateNIC failed:", err)
			}

			s.SetRouteTable([]tcpip.Route{})

			var anyAddr tcpip.Address
			if len(tc.address) == header.IPv4AddressSize {
				anyAddr = header.IPv4Any
			} else {
				anyAddr = header.IPv6Any
			}

			var want tcpip.Error = &tcpip.ErrNetworkUnreachable{}
			if tc.routeNeeded {
				want = &tcpip.ErrNoRoute{}
			}

			// If there is no endpoint, it won't work.
			if _, err := s.FindRoute(1, anyAddr, tc.address, fakeNetNumber, false /* multicastLoop */); err != want {
				t.Fatalf("got FindRoute(1, %v, %v, %v) = %v, want = %v", anyAddr, tc.address, fakeNetNumber, err, want)
			}

			if err := s.AddAddress(1, fakeNetNumber, anyAddr); err != nil {
				t.Fatalf("AddAddress(%v, %v) failed: %v", fakeNetNumber, anyAddr, err)
			}

			if r, err := s.FindRoute(1, anyAddr, tc.address, fakeNetNumber, false /* multicastLoop */); tc.routeNeeded {
				// Route table is empty but we need a route, this should cause an error.
				if _, ok := err.(*tcpip.ErrNoRoute); !ok {
					t.Fatalf("got FindRoute(1, %v, %v, %v) = %v, want = %v", anyAddr, tc.address, fakeNetNumber, err, &tcpip.ErrNoRoute{})
				}
			} else {
				if err != nil {
					t.Fatalf("FindRoute(1, %v, %v, %v) failed: %v", anyAddr, tc.address, fakeNetNumber, err)
				}
				if r.LocalAddress() != anyAddr {
					t.Errorf("Bad local address: got %v, want = %v", r.LocalAddress(), anyAddr)
				}
				if r.RemoteAddress() != tc.address {
					t.Errorf("Bad remote address: got %v, want = %v", r.RemoteAddress(), tc.address)
				}
			}
			// If the NIC doesn't exist, it won't work.
			if _, err := s.FindRoute(2, anyAddr, tc.address, fakeNetNumber, false /* multicastLoop */); err != want {
				t.Fatalf("got FindRoute(2, %v, %v, %v) = %v want = %v", anyAddr, tc.address, fakeNetNumber, err, want)
			}
		})
	}
}

func TestNetworkOption(t *testing.T) {
	s := stack.New(stack.Options{
		NetworkProtocols:   []stack.NetworkProtocolFactory{fakeNetFactory},
		TransportProtocols: []stack.TransportProtocolFactory{},
	})

	opt := tcpip.DefaultTTLOption(5)
	if err := s.SetNetworkProtocolOption(fakeNetNumber, &opt); err != nil {
		t.Fatalf("s.SetNetworkProtocolOption(%d, &%T(%d)): %s", fakeNetNumber, opt, opt, err)
	}

	var optGot tcpip.DefaultTTLOption
	if err := s.NetworkProtocolOption(fakeNetNumber, &optGot); err != nil {
		t.Fatalf("s.NetworkProtocolOption(%d, &%T): %s", fakeNetNumber, optGot, err)
	}

	if opt != optGot {
		t.Errorf("got optGot = %d, want = %d", optGot, opt)
	}
}

func TestGetMainNICAddressAddPrimaryNonPrimary(t *testing.T) {
	const nicID = 1

	for _, addrLen := range []int{4, 16} {
		t.Run(fmt.Sprintf("addrLen=%d", addrLen), func(t *testing.T) {
			for canBe := 0; canBe < 3; canBe++ {
				t.Run(fmt.Sprintf("canBe=%d", canBe), func(t *testing.T) {
					for never := 0; never < 3; never++ {
						t.Run(fmt.Sprintf("never=%d", never), func(t *testing.T) {
							s := stack.New(stack.Options{
								NetworkProtocols: []stack.NetworkProtocolFactory{fakeNetFactory},
							})
							ep := channel.New(10, defaultMTU, "")
							if err := s.CreateNIC(nicID, ep); err != nil {
								t.Fatalf("CreateNIC(%d, _): %s", nicID, err)
							}
							// Insert <canBe> primary and <never> never-primary addresses.
							// Each one will add a network endpoint to the NIC.
							primaryAddrAdded := make(map[tcpip.AddressWithPrefix]struct{})
							for i := 0; i < canBe+never; i++ {
								var behavior stack.PrimaryEndpointBehavior
								if i < canBe {
									behavior = stack.CanBePrimaryEndpoint
								} else {
									behavior = stack.NeverPrimaryEndpoint
								}
								// Add an address and in case of a primary one include a
								// prefixLen.
								address := tcpip.Address(bytes.Repeat([]byte{byte(i)}, addrLen))
								if behavior == stack.CanBePrimaryEndpoint {
									protocolAddress := tcpip.ProtocolAddress{
										Protocol: fakeNetNumber,
										AddressWithPrefix: tcpip.AddressWithPrefix{
											Address:   address,
											PrefixLen: addrLen * 8,
										},
									}
									if err := s.AddProtocolAddressWithOptions(nicID, protocolAddress, behavior); err != nil {
										t.Fatalf("AddProtocolAddressWithOptions(%d, %#v, %d): %s", nicID, protocolAddress, behavior, err)
									}
									// Remember the address/prefix.
									primaryAddrAdded[protocolAddress.AddressWithPrefix] = struct{}{}
								} else {
									if err := s.AddAddressWithOptions(nicID, fakeNetNumber, address, behavior); err != nil {
										t.Fatalf("AddAddressWithOptions(%d, %d, %s, %d): %s:", nicID, fakeNetNumber, address, behavior, err)
									}
								}
							}
							// Check that GetMainNICAddress returns an address if at least
							// one primary address was added. In that case make sure the
							// address/prefixLen matches what we added.
							gotAddr, err := s.GetMainNICAddress(nicID, fakeNetNumber)
							if err != nil {
								t.Fatalf("GetMainNICAddress(%d, %d): %s", nicID, fakeNetNumber, err)
							}
							if len(primaryAddrAdded) == 0 {
								// No primary addresses present.
								if wantAddr := (tcpip.AddressWithPrefix{}); gotAddr != wantAddr {
									t.Fatalf("got GetMainNICAddress(%d, %d) = %s, want = %s", nicID, fakeNetNumber, gotAddr, wantAddr)
								}
							} else {
								// At least one primary address was added, verify the returned
								// address is in the list of primary addresses we added.
								if _, ok := primaryAddrAdded[gotAddr]; !ok {
									t.Fatalf("got GetMainNICAddress(%d, %d) = %s, want = %s", nicID, fakeNetNumber, gotAddr, primaryAddrAdded)
								}
							}
						})
					}
				})
			}
		})
	}
}

func TestGetMainNICAddressErrors(t *testing.T) {
	const nicID = 1

	s := stack.New(stack.Options{
		NetworkProtocols: []stack.NetworkProtocolFactory{ipv4.NewProtocol, arp.NewProtocol},
	})
	if err := s.CreateNIC(nicID, loopback.New()); err != nil {
		t.Fatalf("CreateNIC(%d, _): %s", nicID, err)
	}

	// Sanity check with a successful call.
	if addr, err := s.GetMainNICAddress(nicID, ipv4.ProtocolNumber); err != nil {
		t.Errorf("s.GetMainNICAddress(%d, %d): %s", nicID, ipv4.ProtocolNumber, err)
	} else if want := (tcpip.AddressWithPrefix{}); addr != want {
		t.Errorf("got s.GetMainNICAddress(%d, %d) = %s, want = %s", nicID, ipv4.ProtocolNumber, addr, want)
	}

	const unknownNICID = nicID + 1
	switch addr, err := s.GetMainNICAddress(unknownNICID, ipv4.ProtocolNumber); err.(type) {
	case *tcpip.ErrUnknownNICID:
	default:
		t.Errorf("got s.GetMainNICAddress(%d, %d) = (%s, %T), want = (_, tcpip.ErrUnknownNICID)", unknownNICID, ipv4.ProtocolNumber, addr, err)
	}

	// ARP is not an addressable network endpoint.
	switch addr, err := s.GetMainNICAddress(nicID, arp.ProtocolNumber); err.(type) {
	case *tcpip.ErrNotSupported:
	default:
		t.Errorf("got s.GetMainNICAddress(%d, %d) = (%s, %T), want = (_, tcpip.ErrNotSupported)", nicID, arp.ProtocolNumber, addr, err)
	}

	const unknownProtocolNumber = 1234
	switch addr, err := s.GetMainNICAddress(nicID, unknownProtocolNumber); err.(type) {
	case *tcpip.ErrUnknownProtocol:
	default:
		t.Errorf("got s.GetMainNICAddress(%d, %d) = (%s, %T), want = (_, tcpip.ErrUnknownProtocol)", nicID, unknownProtocolNumber, addr, err)
	}
}

func TestGetMainNICAddressAddRemove(t *testing.T) {
	s := stack.New(stack.Options{
		NetworkProtocols: []stack.NetworkProtocolFactory{fakeNetFactory},
	})
	ep := channel.New(10, defaultMTU, "")
	if err := s.CreateNIC(1, ep); err != nil {
		t.Fatal("CreateNIC failed:", err)
	}

	for _, tc := range []struct {
		name      string
		address   tcpip.Address
		prefixLen int
	}{
		{"IPv4", "\x01\x01\x01\x01", 24},
		{"IPv6", "\x00\x00\x00\x00\x00\x00\x00\x00\x00\x00\x00\x00\x00\x00\x00\x01", 116},
	} {
		t.Run(tc.name, func(t *testing.T) {
			protocolAddress := tcpip.ProtocolAddress{
				Protocol: fakeNetNumber,
				AddressWithPrefix: tcpip.AddressWithPrefix{
					Address:   tc.address,
					PrefixLen: tc.prefixLen,
				},
			}
			if err := s.AddProtocolAddress(1, protocolAddress); err != nil {
				t.Fatal("AddProtocolAddress failed:", err)
			}

			// Check that we get the right initial address and prefix length.
			if err := checkGetMainNICAddress(s, 1, fakeNetNumber, protocolAddress.AddressWithPrefix); err != nil {
				t.Fatal(err)
			}

			if err := s.RemoveAddress(1, protocolAddress.AddressWithPrefix.Address); err != nil {
				t.Fatal("RemoveAddress failed:", err)
			}

			// Check that we get no address after removal.
			if err := checkGetMainNICAddress(s, 1, fakeNetNumber, tcpip.AddressWithPrefix{}); err != nil {
				t.Fatal(err)
			}
		})
	}
}

// Simple network address generator. Good for 255 addresses.
type addressGenerator struct{ cnt byte }

func (g *addressGenerator) next(addrLen int) tcpip.Address {
	g.cnt++
	return tcpip.Address(bytes.Repeat([]byte{g.cnt}, addrLen))
}

func verifyAddresses(t *testing.T, expectedAddresses, gotAddresses []tcpip.ProtocolAddress) {
	t.Helper()

	if len(gotAddresses) != len(expectedAddresses) {
		t.Fatalf("got len(addresses) = %d, want = %d", len(gotAddresses), len(expectedAddresses))
	}

	sort.Slice(gotAddresses, func(i, j int) bool {
		return gotAddresses[i].AddressWithPrefix.Address < gotAddresses[j].AddressWithPrefix.Address
	})
	sort.Slice(expectedAddresses, func(i, j int) bool {
		return expectedAddresses[i].AddressWithPrefix.Address < expectedAddresses[j].AddressWithPrefix.Address
	})

	for i, gotAddr := range gotAddresses {
		expectedAddr := expectedAddresses[i]
		if gotAddr != expectedAddr {
			t.Errorf("got address = %+v, wanted = %+v", gotAddr, expectedAddr)
		}
	}
}

func TestAddAddress(t *testing.T) {
	const nicID = 1
	s := stack.New(stack.Options{
		NetworkProtocols: []stack.NetworkProtocolFactory{fakeNetFactory},
	})
	ep := channel.New(10, defaultMTU, "")
	if err := s.CreateNIC(nicID, ep); err != nil {
		t.Fatal("CreateNIC failed:", err)
	}

	var addrGen addressGenerator
	expectedAddresses := make([]tcpip.ProtocolAddress, 0, 2)
	for _, addrLen := range []int{4, 16} {
		address := addrGen.next(addrLen)
		if err := s.AddAddress(nicID, fakeNetNumber, address); err != nil {
			t.Fatalf("AddAddress(address=%s) failed: %s", address, err)
		}
		expectedAddresses = append(expectedAddresses, tcpip.ProtocolAddress{
			Protocol:          fakeNetNumber,
			AddressWithPrefix: tcpip.AddressWithPrefix{address, fakeDefaultPrefixLen},
		})
	}

	gotAddresses := s.AllAddresses()[nicID]
	verifyAddresses(t, expectedAddresses, gotAddresses)
}

func TestAddProtocolAddress(t *testing.T) {
	const nicID = 1
	s := stack.New(stack.Options{
		NetworkProtocols: []stack.NetworkProtocolFactory{fakeNetFactory},
	})
	ep := channel.New(10, defaultMTU, "")
	if err := s.CreateNIC(nicID, ep); err != nil {
		t.Fatal("CreateNIC failed:", err)
	}

	var addrGen addressGenerator
	addrLenRange := []int{4, 16}
	prefixLenRange := []int{8, 13, 20, 32}
	expectedAddresses := make([]tcpip.ProtocolAddress, 0, len(addrLenRange)*len(prefixLenRange))
	for _, addrLen := range addrLenRange {
		for _, prefixLen := range prefixLenRange {
			protocolAddress := tcpip.ProtocolAddress{
				Protocol: fakeNetNumber,
				AddressWithPrefix: tcpip.AddressWithPrefix{
					Address:   addrGen.next(addrLen),
					PrefixLen: prefixLen,
				},
			}
			if err := s.AddProtocolAddress(nicID, protocolAddress); err != nil {
				t.Errorf("AddProtocolAddress(%+v) failed: %s", protocolAddress, err)
			}
			expectedAddresses = append(expectedAddresses, protocolAddress)
		}
	}

	gotAddresses := s.AllAddresses()[nicID]
	verifyAddresses(t, expectedAddresses, gotAddresses)
}

func TestAddAddressWithOptions(t *testing.T) {
	const nicID = 1
	s := stack.New(stack.Options{
		NetworkProtocols: []stack.NetworkProtocolFactory{fakeNetFactory},
	})
	ep := channel.New(10, defaultMTU, "")
	if err := s.CreateNIC(nicID, ep); err != nil {
		t.Fatal("CreateNIC failed:", err)
	}

	addrLenRange := []int{4, 16}
	behaviorRange := []stack.PrimaryEndpointBehavior{stack.CanBePrimaryEndpoint, stack.FirstPrimaryEndpoint, stack.NeverPrimaryEndpoint}
	expectedAddresses := make([]tcpip.ProtocolAddress, 0, len(addrLenRange)*len(behaviorRange))
	var addrGen addressGenerator
	for _, addrLen := range addrLenRange {
		for _, behavior := range behaviorRange {
			address := addrGen.next(addrLen)
			if err := s.AddAddressWithOptions(nicID, fakeNetNumber, address, behavior); err != nil {
				t.Fatalf("AddAddressWithOptions(address=%s, behavior=%d) failed: %s", address, behavior, err)
			}
			expectedAddresses = append(expectedAddresses, tcpip.ProtocolAddress{
				Protocol:          fakeNetNumber,
				AddressWithPrefix: tcpip.AddressWithPrefix{address, fakeDefaultPrefixLen},
			})
		}
	}

	gotAddresses := s.AllAddresses()[nicID]
	verifyAddresses(t, expectedAddresses, gotAddresses)
}

func TestAddProtocolAddressWithOptions(t *testing.T) {
	const nicID = 1
	s := stack.New(stack.Options{
		NetworkProtocols: []stack.NetworkProtocolFactory{fakeNetFactory},
	})
	ep := channel.New(10, defaultMTU, "")
	if err := s.CreateNIC(nicID, ep); err != nil {
		t.Fatal("CreateNIC failed:", err)
	}

	addrLenRange := []int{4, 16}
	prefixLenRange := []int{8, 13, 20, 32}
	behaviorRange := []stack.PrimaryEndpointBehavior{stack.CanBePrimaryEndpoint, stack.FirstPrimaryEndpoint, stack.NeverPrimaryEndpoint}
	expectedAddresses := make([]tcpip.ProtocolAddress, 0, len(addrLenRange)*len(prefixLenRange)*len(behaviorRange))
	var addrGen addressGenerator
	for _, addrLen := range addrLenRange {
		for _, prefixLen := range prefixLenRange {
			for _, behavior := range behaviorRange {
				protocolAddress := tcpip.ProtocolAddress{
					Protocol: fakeNetNumber,
					AddressWithPrefix: tcpip.AddressWithPrefix{
						Address:   addrGen.next(addrLen),
						PrefixLen: prefixLen,
					},
				}
				if err := s.AddProtocolAddressWithOptions(nicID, protocolAddress, behavior); err != nil {
					t.Fatalf("AddProtocolAddressWithOptions(%+v, %d) failed: %s", protocolAddress, behavior, err)
				}
				expectedAddresses = append(expectedAddresses, protocolAddress)
			}
		}
	}

	gotAddresses := s.AllAddresses()[nicID]
	verifyAddresses(t, expectedAddresses, gotAddresses)
}

func TestCreateNICWithOptions(t *testing.T) {
	type callArgsAndExpect struct {
		nicID tcpip.NICID
		opts  stack.NICOptions
		err   tcpip.Error
	}

	tests := []struct {
		desc  string
		calls []callArgsAndExpect
	}{
		{
			desc: "DuplicateNICID",
			calls: []callArgsAndExpect{
				{
					nicID: tcpip.NICID(1),
					opts:  stack.NICOptions{Name: "eth1"},
					err:   nil,
				},
				{
					nicID: tcpip.NICID(1),
					opts:  stack.NICOptions{Name: "eth2"},
					err:   &tcpip.ErrDuplicateNICID{},
				},
			},
		},
		{
			desc: "DuplicateName",
			calls: []callArgsAndExpect{
				{
					nicID: tcpip.NICID(1),
					opts:  stack.NICOptions{Name: "lo"},
					err:   nil,
				},
				{
					nicID: tcpip.NICID(2),
					opts:  stack.NICOptions{Name: "lo"},
					err:   &tcpip.ErrDuplicateNICID{},
				},
			},
		},
		{
			desc: "Unnamed",
			calls: []callArgsAndExpect{
				{
					nicID: tcpip.NICID(1),
					opts:  stack.NICOptions{},
					err:   nil,
				},
				{
					nicID: tcpip.NICID(2),
					opts:  stack.NICOptions{},
					err:   nil,
				},
			},
		},
		{
			desc: "UnnamedDuplicateNICID",
			calls: []callArgsAndExpect{
				{
					nicID: tcpip.NICID(1),
					opts:  stack.NICOptions{},
					err:   nil,
				},
				{
					nicID: tcpip.NICID(1),
					opts:  stack.NICOptions{},
					err:   &tcpip.ErrDuplicateNICID{},
				},
			},
		},
	}
	for _, test := range tests {
		t.Run(test.desc, func(t *testing.T) {
			s := stack.New(stack.Options{})
			ep := channel.New(0, 0, tcpip.LinkAddress("\x00\x00\x00\x00\x00\x00"))
			for _, call := range test.calls {
				if got, want := s.CreateNICWithOptions(call.nicID, ep, call.opts), call.err; got != want {
					t.Fatalf("CreateNICWithOptions(%v, _, %+v) = %v, want %v", call.nicID, call.opts, got, want)
				}
			}
		})
	}
}

func TestNICStats(t *testing.T) {
	s := stack.New(stack.Options{
		NetworkProtocols: []stack.NetworkProtocolFactory{fakeNetFactory},
	})
	ep1 := channel.New(10, defaultMTU, "")
	if err := s.CreateNIC(1, ep1); err != nil {
		t.Fatal("CreateNIC failed: ", err)
	}
	if err := s.AddAddress(1, fakeNetNumber, "\x01"); err != nil {
		t.Fatal("AddAddress failed:", err)
	}
	// Route all packets for address \x01 to NIC 1.
	{
		subnet, err := tcpip.NewSubnet("\x01", "\xff")
		if err != nil {
			t.Fatal(err)
		}
		s.SetRouteTable([]tcpip.Route{{Destination: subnet, Gateway: "\x00", NIC: 1}})
	}

	// Send a packet to address 1.
	buf := buffer.NewView(30)
	ep1.InjectInbound(fakeNetNumber, stack.NewPacketBuffer(stack.PacketBufferOptions{
		Data: buf.ToVectorisedView(),
	}))
	if got, want := s.NICInfo()[1].Stats.Rx.Packets.Value(), uint64(1); got != want {
		t.Errorf("got Rx.Packets.Value() = %d, want = %d", got, want)
	}

	if got, want := s.NICInfo()[1].Stats.Rx.Bytes.Value(), uint64(len(buf)); got != want {
		t.Errorf("got Rx.Bytes.Value() = %d, want = %d", got, want)
	}

	payload := buffer.NewView(10)
	// Write a packet out via the address for NIC 1
	if err := sendTo(s, "\x01", payload); err != nil {
		t.Fatal("sendTo failed: ", err)
	}
	want := uint64(ep1.Drain())
	if got := s.NICInfo()[1].Stats.Tx.Packets.Value(); got != want {
		t.Errorf("got Tx.Packets.Value() = %d, ep1.Drain() = %d", got, want)
	}

	if got, want := s.NICInfo()[1].Stats.Tx.Bytes.Value(), uint64(len(payload)+fakeNetHeaderLen); got != want {
		t.Errorf("got Tx.Bytes.Value() = %d, want = %d", got, want)
	}
}

// TestNICContextPreservation tests that you can read out via stack.NICInfo the
// Context data you pass via NICContext.Context in stack.CreateNICWithOptions.
func TestNICContextPreservation(t *testing.T) {
	var ctx *int
	tests := []struct {
		name string
		opts stack.NICOptions
		want stack.NICContext
	}{
		{
			"context_set",
			stack.NICOptions{Context: ctx},
			ctx,
		},
		{
			"context_not_set",
			stack.NICOptions{},
			nil,
		},
	}
	for _, test := range tests {
		t.Run(test.name, func(t *testing.T) {
			s := stack.New(stack.Options{})
			id := tcpip.NICID(1)
			ep := channel.New(0, 0, tcpip.LinkAddress("\x00\x00\x00\x00\x00\x00"))
			if err := s.CreateNICWithOptions(id, ep, test.opts); err != nil {
				t.Fatalf("got stack.CreateNICWithOptions(%d, %+v, %+v) = %s, want nil", id, ep, test.opts, err)
			}
			nicinfos := s.NICInfo()
			nicinfo, ok := nicinfos[id]
			if !ok {
				t.Fatalf("got nicinfos[%d] = _, %t, want _, true; nicinfos = %+v", id, ok, nicinfos)
			}
			if got, want := nicinfo.Context == test.want, true; got != want {
				t.Fatalf("got nicinfo.Context == ctx = %t, want %t; nicinfo.Context = %p, ctx = %p", got, want, nicinfo.Context, test.want)
			}
		})
	}
}

// TestNICAutoGenLinkLocalAddr tests the auto-generation of IPv6 link-local
// addresses.
func TestNICAutoGenLinkLocalAddr(t *testing.T) {
	const nicID = 1

	var secretKey [header.OpaqueIIDSecretKeyMinBytes]byte
	n, err := rand.Read(secretKey[:])
	if err != nil {
		t.Fatalf("rand.Read(_): %s", err)
	}
	if n != header.OpaqueIIDSecretKeyMinBytes {
		t.Fatalf("expected rand.Read to read %d bytes, read %d bytes", header.OpaqueIIDSecretKeyMinBytes, n)
	}

	nicNameFunc := func(_ tcpip.NICID, name string) string {
		return name
	}

	tests := []struct {
		name         string
		nicName      string
		autoGen      bool
		linkAddr     tcpip.LinkAddress
		iidOpts      ipv6.OpaqueInterfaceIdentifierOptions
		shouldGen    bool
		expectedAddr tcpip.Address
	}{
		{
			name:      "Disabled",
			nicName:   "nic1",
			autoGen:   false,
			linkAddr:  linkAddr1,
			shouldGen: false,
		},
		{
			name:     "Disabled without OIID options",
			nicName:  "nic1",
			autoGen:  false,
			linkAddr: linkAddr1,
			iidOpts: ipv6.OpaqueInterfaceIdentifierOptions{
				NICNameFromID: nicNameFunc,
				SecretKey:     secretKey[:],
			},
			shouldGen: false,
		},

		// Tests for EUI64 based addresses.
		{
			name:         "EUI64 Enabled",
			autoGen:      true,
			linkAddr:     linkAddr1,
			shouldGen:    true,
			expectedAddr: header.LinkLocalAddr(linkAddr1),
		},
		{
			name:      "EUI64 Empty MAC",
			autoGen:   true,
			shouldGen: false,
		},
		{
			name:      "EUI64 Invalid MAC",
			autoGen:   true,
			linkAddr:  "\x01\x02\x03",
			shouldGen: false,
		},
		{
			name:      "EUI64 Multicast MAC",
			autoGen:   true,
			linkAddr:  "\x01\x02\x03\x04\x05\x06",
			shouldGen: false,
		},
		{
			name:      "EUI64 Unspecified MAC",
			autoGen:   true,
			linkAddr:  "\x00\x00\x00\x00\x00\x00",
			shouldGen: false,
		},

		// Tests for Opaque IID based addresses.
		{
			name:     "OIID Enabled",
			nicName:  "nic1",
			autoGen:  true,
			linkAddr: linkAddr1,
			iidOpts: ipv6.OpaqueInterfaceIdentifierOptions{
				NICNameFromID: nicNameFunc,
				SecretKey:     secretKey[:],
			},
			shouldGen:    true,
			expectedAddr: header.LinkLocalAddrWithOpaqueIID("nic1", 0, secretKey[:]),
		},
		// These are all cases where we would not have generated a
		// link-local address if opaque IIDs were disabled.
		{
			name:    "OIID Empty MAC and empty nicName",
			autoGen: true,
			iidOpts: ipv6.OpaqueInterfaceIdentifierOptions{
				NICNameFromID: nicNameFunc,
				SecretKey:     secretKey[:1],
			},
			shouldGen:    true,
			expectedAddr: header.LinkLocalAddrWithOpaqueIID("", 0, secretKey[:1]),
		},
		{
			name:     "OIID Invalid MAC",
			nicName:  "test",
			autoGen:  true,
			linkAddr: "\x01\x02\x03",
			iidOpts: ipv6.OpaqueInterfaceIdentifierOptions{
				NICNameFromID: nicNameFunc,
				SecretKey:     secretKey[:2],
			},
			shouldGen:    true,
			expectedAddr: header.LinkLocalAddrWithOpaqueIID("test", 0, secretKey[:2]),
		},
		{
			name:     "OIID Multicast MAC",
			nicName:  "test2",
			autoGen:  true,
			linkAddr: "\x01\x02\x03\x04\x05\x06",
			iidOpts: ipv6.OpaqueInterfaceIdentifierOptions{
				NICNameFromID: nicNameFunc,
				SecretKey:     secretKey[:3],
			},
			shouldGen:    true,
			expectedAddr: header.LinkLocalAddrWithOpaqueIID("test2", 0, secretKey[:3]),
		},
		{
			name:     "OIID Unspecified MAC and nil SecretKey",
			nicName:  "test3",
			autoGen:  true,
			linkAddr: "\x00\x00\x00\x00\x00\x00",
			iidOpts: ipv6.OpaqueInterfaceIdentifierOptions{
				NICNameFromID: nicNameFunc,
			},
			shouldGen:    true,
			expectedAddr: header.LinkLocalAddrWithOpaqueIID("test3", 0, nil),
		},
	}

	for _, test := range tests {
		t.Run(test.name, func(t *testing.T) {
			ndpDisp := ndpDispatcher{
				autoGenAddrC: make(chan ndpAutoGenAddrEvent, 1),
			}
			opts := stack.Options{
				NetworkProtocols: []stack.NetworkProtocolFactory{ipv6.NewProtocolWithOptions(ipv6.Options{
					AutoGenLinkLocal: test.autoGen,
					NDPDisp:          &ndpDisp,
					OpaqueIIDOpts:    test.iidOpts,
				})},
			}

			e := channel.New(0, 1280, test.linkAddr)
			s := stack.New(opts)
			nicOpts := stack.NICOptions{Name: test.nicName, Disabled: true}
			if err := s.CreateNICWithOptions(nicID, e, nicOpts); err != nil {
				t.Fatalf("CreateNICWithOptions(%d, _, %+v) = %s", nicID, opts, err)
			}

			// A new disabled NIC should not have any address, even if auto generation
			// was enabled.
			allStackAddrs := s.AllAddresses()
			allNICAddrs, ok := allStackAddrs[nicID]
			if !ok {
				t.Fatalf("entry for %d missing from allStackAddrs = %+v", nicID, allStackAddrs)
			}
			if l := len(allNICAddrs); l != 0 {
				t.Fatalf("got len(allNICAddrs) = %d, want = 0", l)
			}

			// Enabling the NIC should attempt auto-generation of a link-local
			// address.
			if err := s.EnableNIC(nicID); err != nil {
				t.Fatalf("s.EnableNIC(%d): %s", nicID, err)
			}

			var expectedMainAddr tcpip.AddressWithPrefix
			if test.shouldGen {
				expectedMainAddr = tcpip.AddressWithPrefix{
					Address:   test.expectedAddr,
					PrefixLen: header.IPv6LinkLocalPrefix.PrefixLen,
				}

				// Should have auto-generated an address and resolved immediately (DAD
				// is disabled).
				select {
				case e := <-ndpDisp.autoGenAddrC:
					if diff := checkAutoGenAddrEvent(e, expectedMainAddr, newAddr); diff != "" {
						t.Errorf("auto-gen addr event mismatch (-want +got):\n%s", diff)
					}
				default:
					t.Fatal("expected addr auto gen event")
				}
			} else {
				// Should not have auto-generated an address.
				select {
				case <-ndpDisp.autoGenAddrC:
					t.Fatal("unexpectedly auto-generated an address")
				default:
				}
			}

			if err := checkGetMainNICAddress(s, nicID, header.IPv6ProtocolNumber, expectedMainAddr); err != nil {
				t.Fatal(err)
			}

			// Disabling the NIC should remove the auto-generated address.
			if err := s.DisableNIC(nicID); err != nil {
				t.Fatalf("s.DisableNIC(%d): %s", nicID, err)
			}
			if err := checkGetMainNICAddress(s, nicID, header.IPv6ProtocolNumber, tcpip.AddressWithPrefix{}); err != nil {
				t.Fatal(err)
			}
		})
	}
}

// TestNoLinkLocalAutoGenForLoopbackNIC tests that IPv6 link-local addresses are
// not auto-generated for loopback NICs.
func TestNoLinkLocalAutoGenForLoopbackNIC(t *testing.T) {
	const nicID = 1
	const nicName = "nicName"

	tests := []struct {
		name          string
		opaqueIIDOpts ipv6.OpaqueInterfaceIdentifierOptions
	}{
		{
			name:          "IID From MAC",
			opaqueIIDOpts: ipv6.OpaqueInterfaceIdentifierOptions{},
		},
		{
			name: "Opaque IID",
			opaqueIIDOpts: ipv6.OpaqueInterfaceIdentifierOptions{
				NICNameFromID: func(_ tcpip.NICID, nicName string) string {
					return nicName
				},
			},
		},
	}

	for _, test := range tests {
		t.Run(test.name, func(t *testing.T) {
			opts := stack.Options{
				NetworkProtocols: []stack.NetworkProtocolFactory{ipv6.NewProtocolWithOptions(ipv6.Options{
					AutoGenLinkLocal: true,
					OpaqueIIDOpts:    test.opaqueIIDOpts,
				})},
			}

			e := loopback.New()
			s := stack.New(opts)
			nicOpts := stack.NICOptions{Name: nicName}
			if err := s.CreateNICWithOptions(nicID, e, nicOpts); err != nil {
				t.Fatalf("CreateNICWithOptions(%d, _, %+v) = %s", nicID, nicOpts, err)
			}

			if err := checkGetMainNICAddress(s, 1, header.IPv6ProtocolNumber, tcpip.AddressWithPrefix{}); err != nil {
				t.Fatal(err)
			}
		})
	}
}

// TestNICAutoGenAddrDoesDAD tests that the successful auto-generation of IPv6
// link-local addresses will only be assigned after the DAD process resolves.
func TestNICAutoGenAddrDoesDAD(t *testing.T) {
	const nicID = 1

	ndpDisp := ndpDispatcher{
		dadC: make(chan ndpDADEvent),
	}
	dadConfigs := stack.DefaultDADConfigurations()
	opts := stack.Options{
		NetworkProtocols: []stack.NetworkProtocolFactory{ipv6.NewProtocolWithOptions(ipv6.Options{
			AutoGenLinkLocal: true,
			NDPDisp:          &ndpDisp,
			DADConfigs:       dadConfigs,
		})},
	}

	e := channel.New(int(dadConfigs.DupAddrDetectTransmits), 1280, linkAddr1)
	s := stack.New(opts)
	if err := s.CreateNIC(nicID, e); err != nil {
		t.Fatalf("CreateNIC(%d, _) = %s", nicID, err)
	}

	// Address should not be considered bound to the
	// NIC yet (DAD ongoing).
	if err := checkGetMainNICAddress(s, nicID, header.IPv6ProtocolNumber, tcpip.AddressWithPrefix{}); err != nil {
		t.Fatal(err)
	}

	linkLocalAddr := header.LinkLocalAddr(linkAddr1)

	// Wait for DAD to resolve.
	select {
	case <-time.After(time.Duration(dadConfigs.DupAddrDetectTransmits)*dadConfigs.RetransmitTimer + time.Second):
		// We should get a resolution event after 1s (default time to
		// resolve as per default NDP configurations). Waiting for that
		// resolution time + an extra 1s without a resolution event
		// means something is wrong.
		t.Fatal("timed out waiting for DAD resolution")
	case e := <-ndpDisp.dadC:
		if diff := checkDADEvent(e, nicID, linkLocalAddr, &stack.DADSucceeded{}); diff != "" {
			t.Errorf("dad event mismatch (-want +got):\n%s", diff)
		}
	}
	if err := checkGetMainNICAddress(s, nicID, header.IPv6ProtocolNumber, tcpip.AddressWithPrefix{Address: linkLocalAddr, PrefixLen: header.IPv6LinkLocalPrefix.PrefixLen}); err != nil {
		t.Fatal(err)
	}
}

// TestNewPEB tests that a new PrimaryEndpointBehavior value (peb) is respected
// when an address's kind gets "promoted" to permanent from permanentExpired.
func TestNewPEBOnPromotionToPermanent(t *testing.T) {
	const nicID = 1

	pebs := []stack.PrimaryEndpointBehavior{
		stack.NeverPrimaryEndpoint,
		stack.CanBePrimaryEndpoint,
		stack.FirstPrimaryEndpoint,
	}

	for _, pi := range pebs {
		for _, ps := range pebs {
			t.Run(fmt.Sprintf("%d-to-%d", pi, ps), func(t *testing.T) {
				s := stack.New(stack.Options{
					NetworkProtocols: []stack.NetworkProtocolFactory{fakeNetFactory},
				})
				ep1 := channel.New(10, defaultMTU, "")
				if err := s.CreateNIC(nicID, ep1); err != nil {
					t.Fatalf("CreateNIC(%d, _): %s", nicID, err)
				}

				// Add a permanent address with initial
				// PrimaryEndpointBehavior (peb), pi. If pi is
				// NeverPrimaryEndpoint, the address should not
				// be returned by a call to GetMainNICAddress;
				// else, it should.
				const address1 = tcpip.Address("\x01")
				if err := s.AddAddressWithOptions(nicID, fakeNetNumber, address1, pi); err != nil {
					t.Fatalf("AddAddressWithOptions(%d, %d, %s, %d): %s", nicID, fakeNetNumber, address1, pi, err)
				}
				addr, err := s.GetMainNICAddress(nicID, fakeNetNumber)
				if err != nil {
					t.Fatalf("GetMainNICAddress(%d, %d): %s", nicID, fakeNetNumber, err)
				}
				if pi == stack.NeverPrimaryEndpoint {
					if want := (tcpip.AddressWithPrefix{}); addr != want {
						t.Fatalf("got GetMainNICAddress(%d, %d) = %s, want = %s", nicID, fakeNetNumber, addr, want)

					}
				} else if addr.Address != address1 {
					t.Fatalf("got GetMainNICAddress(%d, %d) = %s, want = %s", nicID, fakeNetNumber, addr.Address, address1)
				}

				{
					subnet, err := tcpip.NewSubnet("\x00", "\x00")
					if err != nil {
						t.Fatalf("NewSubnet failed: %v", err)
					}
					s.SetRouteTable([]tcpip.Route{{Destination: subnet, Gateway: "\x00", NIC: 1}})
				}

				// Take a route through the address so its ref
				// count gets incremented and does not actually
				// get deleted when RemoveAddress is called
				// below. This is because we want to test that a
				// new peb is respected when an address gets
				// "promoted" to permanent from a
				// permanentExpired kind.
				const address2 = tcpip.Address("\x02")
				r, err := s.FindRoute(nicID, address1, address2, fakeNetNumber, false)
				if err != nil {
					t.Fatalf("FindRoute(%d, %s, %s, %d, false): %s", nicID, address1, address2, fakeNetNumber, err)
				}
				defer r.Release()
				if err := s.RemoveAddress(nicID, address1); err != nil {
					t.Fatalf("RemoveAddress(%d, %s): %s", nicID, address1, err)
				}

				//
				// At this point, the address should still be
				// known by the NIC, but have its
				// kind = permanentExpired.
				//

				// Add some other address with peb set to
				// FirstPrimaryEndpoint.
				const address3 = tcpip.Address("\x03")
				if err := s.AddAddressWithOptions(nicID, fakeNetNumber, address3, stack.FirstPrimaryEndpoint); err != nil {
					t.Fatalf("AddAddressWithOptions(%d, %d, %s, %d): %s", nicID, fakeNetNumber, address3, stack.FirstPrimaryEndpoint, err)

				}

				// Add back the address we removed earlier and
				// make sure the new peb was respected.
				// (The address should just be promoted now).
				if err := s.AddAddressWithOptions(nicID, fakeNetNumber, address1, ps); err != nil {
					t.Fatalf("AddAddressWithOptions(%d, %d, %s, %d): %s", nicID, fakeNetNumber, address1, pi, err)
				}
				var primaryAddrs []tcpip.Address
				for _, pa := range s.NICInfo()[nicID].ProtocolAddresses {
					primaryAddrs = append(primaryAddrs, pa.AddressWithPrefix.Address)
				}
				var expectedList []tcpip.Address
				switch ps {
				case stack.FirstPrimaryEndpoint:
					expectedList = []tcpip.Address{
						"\x01",
						"\x03",
					}
				case stack.CanBePrimaryEndpoint:
					expectedList = []tcpip.Address{
						"\x03",
						"\x01",
					}
				case stack.NeverPrimaryEndpoint:
					expectedList = []tcpip.Address{
						"\x03",
					}
				}
				if !cmp.Equal(primaryAddrs, expectedList) {
					t.Fatalf("got NIC's primary addresses = %v, want = %v", primaryAddrs, expectedList)
				}

				// Once we remove the other address, if the new
				// peb, ps, was NeverPrimaryEndpoint, no address
				// should be returned by a call to
				// GetMainNICAddress; else, our original address
				// should be returned.
				if err := s.RemoveAddress(nicID, address3); err != nil {
					t.Fatalf("RemoveAddress(%d, %s): %s", nicID, address3, err)
				}
				addr, err = s.GetMainNICAddress(nicID, fakeNetNumber)
				if err != nil {
					t.Fatalf("GetMainNICAddress(%d, %d): %s", nicID, fakeNetNumber, err)
				}
				if ps == stack.NeverPrimaryEndpoint {
					if want := (tcpip.AddressWithPrefix{}); addr != want {
						t.Fatalf("got GetMainNICAddress(%d, %d) = %s, want = %s", nicID, fakeNetNumber, addr, want)
					}
				} else {
					if addr.Address != address1 {
						t.Fatalf("got GetMainNICAddress(%d, %d) = %s, want = %s", nicID, fakeNetNumber, addr.Address, address1)
					}
				}
			})
		}
	}
}

func TestIPv6SourceAddressSelectionScopeAndSameAddress(t *testing.T) {
	const (
		nicID           = 1
		lifetimeSeconds = 9999
	)

	var (
		linkLocalAddr1         = testutil.MustParse6("fe80::1")
		linkLocalAddr2         = testutil.MustParse6("fe80::2")
		linkLocalMulticastAddr = testutil.MustParse6("ff02::1")
		uniqueLocalAddr1       = testutil.MustParse6("fc00::1")
		uniqueLocalAddr2       = testutil.MustParse6("fd00::2")
		globalAddr1            = testutil.MustParse6("a000::1")
		globalAddr2            = testutil.MustParse6("a000::2")
		globalAddr3            = testutil.MustParse6("a000::3")
		ipv4MappedIPv6Addr1    = testutil.MustParse6("::ffff:0.0.0.1")
		ipv4MappedIPv6Addr2    = testutil.MustParse6("::ffff:0.0.0.2")
		toredoAddr1            = testutil.MustParse6("2001::1")
		toredoAddr2            = testutil.MustParse6("2001::2")
		ipv6ToIPv4Addr1        = testutil.MustParse6("2002::1")
		ipv6ToIPv4Addr2        = testutil.MustParse6("2002::2")
	)

	prefix1, _, stableGlobalAddr1 := prefixSubnetAddr(0, linkAddr1)
	prefix2, _, stableGlobalAddr2 := prefixSubnetAddr(1, linkAddr1)

	var tempIIDHistory [header.IIDSize]byte
	header.InitialTempIID(tempIIDHistory[:], nil, nicID)
	tempGlobalAddr1 := header.GenerateTempIPv6SLAACAddr(tempIIDHistory[:], stableGlobalAddr1.Address).Address
	tempGlobalAddr2 := header.GenerateTempIPv6SLAACAddr(tempIIDHistory[:], stableGlobalAddr2.Address).Address

	// Rule 3 is not tested here, and is instead tested by NDP's AutoGenAddr test.
	tests := []struct {
		name                                   string
		slaacPrefixForTempAddrBeforeNICAddrAdd tcpip.AddressWithPrefix
		nicAddrs                               []tcpip.Address
		slaacPrefixForTempAddrAfterNICAddrAdd  tcpip.AddressWithPrefix
		remoteAddr                             tcpip.Address
		expectedLocalAddr                      tcpip.Address
	}{
		// Test Rule 1 of RFC 6724 section 5 (prefer same address).
		{
			name:              "Same Global most preferred (last address)",
			nicAddrs:          []tcpip.Address{linkLocalAddr1, globalAddr1},
			remoteAddr:        globalAddr1,
			expectedLocalAddr: globalAddr1,
		},
		{
			name:              "Same Global most preferred (first address)",
			nicAddrs:          []tcpip.Address{globalAddr1, uniqueLocalAddr1},
			remoteAddr:        globalAddr1,
			expectedLocalAddr: globalAddr1,
		},
		{
			name:              "Same Link Local most preferred (last address)",
			nicAddrs:          []tcpip.Address{globalAddr1, linkLocalAddr1},
			remoteAddr:        linkLocalAddr1,
			expectedLocalAddr: linkLocalAddr1,
		},
		{
			name:              "Same Link Local most preferred (first address)",
			nicAddrs:          []tcpip.Address{linkLocalAddr1, globalAddr1},
			remoteAddr:        linkLocalAddr1,
			expectedLocalAddr: linkLocalAddr1,
		},
		{
			name:              "Same Unique Local most preferred (last address)",
			nicAddrs:          []tcpip.Address{uniqueLocalAddr1, globalAddr1},
			remoteAddr:        uniqueLocalAddr1,
			expectedLocalAddr: uniqueLocalAddr1,
		},
		{
			name:              "Same Unique Local most preferred (first address)",
			nicAddrs:          []tcpip.Address{globalAddr1, uniqueLocalAddr1},
			remoteAddr:        uniqueLocalAddr1,
			expectedLocalAddr: uniqueLocalAddr1,
		},

		// Test Rule 2 of RFC 6724 section 5 (prefer appropriate scope).
		{
			name:              "Global most preferred (last address)",
			nicAddrs:          []tcpip.Address{linkLocalAddr1, globalAddr1},
			remoteAddr:        globalAddr2,
			expectedLocalAddr: globalAddr1,
		},
		{
			name:              "Global most preferred (first address)",
			nicAddrs:          []tcpip.Address{globalAddr1, linkLocalAddr1},
			remoteAddr:        globalAddr2,
			expectedLocalAddr: globalAddr1,
		},
		{
			name:              "Link Local most preferred (last address)",
			nicAddrs:          []tcpip.Address{globalAddr1, linkLocalAddr1},
			remoteAddr:        linkLocalAddr2,
			expectedLocalAddr: linkLocalAddr1,
		},
		{
			name:              "Link Local most preferred (first address)",
			nicAddrs:          []tcpip.Address{linkLocalAddr1, globalAddr1},
			remoteAddr:        linkLocalAddr2,
			expectedLocalAddr: linkLocalAddr1,
		},
		{
			name:              "Link Local most preferred for link local multicast (last address)",
			nicAddrs:          []tcpip.Address{globalAddr1, linkLocalAddr1},
			remoteAddr:        linkLocalMulticastAddr,
			expectedLocalAddr: linkLocalAddr1,
		},
		{
			name:              "Link Local most preferred for link local multicast (first address)",
			nicAddrs:          []tcpip.Address{linkLocalAddr1, globalAddr1},
			remoteAddr:        linkLocalMulticastAddr,
			expectedLocalAddr: linkLocalAddr1,
		},

		// Test Rule 6 of 6724 section 5 (prefer matching label).
		{
			name:              "Unique Local most preferred (last address)",
			nicAddrs:          []tcpip.Address{uniqueLocalAddr1, globalAddr1, ipv4MappedIPv6Addr1, toredoAddr1, ipv6ToIPv4Addr1},
			remoteAddr:        uniqueLocalAddr2,
			expectedLocalAddr: uniqueLocalAddr1,
		},
		{
			name:              "Unique Local most preferred (first address)",
			nicAddrs:          []tcpip.Address{globalAddr1, ipv4MappedIPv6Addr1, toredoAddr1, ipv6ToIPv4Addr1, uniqueLocalAddr1},
			remoteAddr:        uniqueLocalAddr2,
			expectedLocalAddr: uniqueLocalAddr1,
		},
		{
			name:              "Toredo most preferred (first address)",
			nicAddrs:          []tcpip.Address{toredoAddr1, uniqueLocalAddr1, globalAddr1, ipv4MappedIPv6Addr1, ipv6ToIPv4Addr1},
			remoteAddr:        toredoAddr2,
			expectedLocalAddr: toredoAddr1,
		},
		{
			name:              "Toredo most preferred (last address)",
			nicAddrs:          []tcpip.Address{globalAddr1, ipv4MappedIPv6Addr1, ipv6ToIPv4Addr1, uniqueLocalAddr1, toredoAddr1},
			remoteAddr:        toredoAddr2,
			expectedLocalAddr: toredoAddr1,
		},
		{
			name:              "6To4 most preferred (first address)",
			nicAddrs:          []tcpip.Address{ipv6ToIPv4Addr1, toredoAddr1, uniqueLocalAddr1, globalAddr1, ipv4MappedIPv6Addr1},
			remoteAddr:        ipv6ToIPv4Addr2,
			expectedLocalAddr: ipv6ToIPv4Addr1,
		},
		{
			name:              "6To4 most preferred (last address)",
			nicAddrs:          []tcpip.Address{globalAddr1, ipv4MappedIPv6Addr1, uniqueLocalAddr1, toredoAddr1, ipv6ToIPv4Addr1},
			remoteAddr:        ipv6ToIPv4Addr2,
			expectedLocalAddr: ipv6ToIPv4Addr1,
		},
		{
			name:              "IPv4 mapped IPv6 most preferred (first address)",
			nicAddrs:          []tcpip.Address{ipv4MappedIPv6Addr1, ipv6ToIPv4Addr1, toredoAddr1, uniqueLocalAddr1, globalAddr1},
			remoteAddr:        ipv4MappedIPv6Addr2,
			expectedLocalAddr: ipv4MappedIPv6Addr1,
		},
		{
			name:              "IPv4 mapped IPv6 most preferred (last address)",
			nicAddrs:          []tcpip.Address{globalAddr1, ipv6ToIPv4Addr1, uniqueLocalAddr1, toredoAddr1, ipv4MappedIPv6Addr1},
			remoteAddr:        ipv4MappedIPv6Addr2,
			expectedLocalAddr: ipv4MappedIPv6Addr1,
		},

		// Test Rule 7 of RFC 6724 section 5 (prefer temporary addresses).
		{
			name:                                   "Temp Global most preferred (last address)",
			slaacPrefixForTempAddrBeforeNICAddrAdd: prefix1,
			nicAddrs:                               []tcpip.Address{linkLocalAddr1, uniqueLocalAddr1, globalAddr1},
			remoteAddr:                             globalAddr2,
			expectedLocalAddr:                      tempGlobalAddr1,
		},
		{
			name:                                  "Temp Global most preferred (first address)",
			nicAddrs:                              []tcpip.Address{linkLocalAddr1, uniqueLocalAddr1, globalAddr1},
			slaacPrefixForTempAddrAfterNICAddrAdd: prefix1,
			remoteAddr:                            globalAddr2,
			expectedLocalAddr:                     tempGlobalAddr1,
		},

		// Test Rule 8 of RFC 6724 section 5 (use longest matching prefix).
		{
			name:              "Longest prefix matched most preferred (first address)",
			nicAddrs:          []tcpip.Address{globalAddr2, globalAddr1},
			remoteAddr:        globalAddr3,
			expectedLocalAddr: globalAddr2,
		},
		{
			name:              "Longest prefix matched most preferred (last address)",
			nicAddrs:          []tcpip.Address{globalAddr1, globalAddr2},
			remoteAddr:        globalAddr3,
			expectedLocalAddr: globalAddr2,
		},

		// Test returning the endpoint that is closest to the front when
		// candidate addresses are "equal" from the perspective of RFC 6724
		// section 5.
		{
			name:              "Unique Local for Global",
			nicAddrs:          []tcpip.Address{linkLocalAddr1, uniqueLocalAddr1, uniqueLocalAddr2},
			remoteAddr:        globalAddr2,
			expectedLocalAddr: uniqueLocalAddr1,
		},
		{
			name:              "Link Local for Global",
			nicAddrs:          []tcpip.Address{linkLocalAddr1, linkLocalAddr2},
			remoteAddr:        globalAddr2,
			expectedLocalAddr: linkLocalAddr1,
		},
		{
			name:              "Link Local for Unique Local",
			nicAddrs:          []tcpip.Address{linkLocalAddr1, linkLocalAddr2},
			remoteAddr:        uniqueLocalAddr2,
			expectedLocalAddr: linkLocalAddr1,
		},
		{
			name:                                   "Temp Global for Global",
			slaacPrefixForTempAddrBeforeNICAddrAdd: prefix1,
			slaacPrefixForTempAddrAfterNICAddrAdd:  prefix2,
			remoteAddr:                             globalAddr1,
			expectedLocalAddr:                      tempGlobalAddr2,
		},
	}

	for _, test := range tests {
		t.Run(test.name, func(t *testing.T) {
			e := channel.New(0, 1280, linkAddr1)
			s := stack.New(stack.Options{
				NetworkProtocols: []stack.NetworkProtocolFactory{ipv6.NewProtocolWithOptions(ipv6.Options{
					NDPConfigs: ipv6.NDPConfigurations{
						HandleRAs:                  ipv6.HandlingRAsEnabledWhenForwardingDisabled,
						AutoGenGlobalAddresses:     true,
						AutoGenTempGlobalAddresses: true,
					},
					NDPDisp: &ndpDispatcher{},
				})},
				TransportProtocols: []stack.TransportProtocolFactory{udp.NewProtocol},
			})
			if err := s.CreateNIC(nicID, e); err != nil {
				t.Fatalf("CreateNIC(%d, _) = %s", nicID, err)
			}

			if test.slaacPrefixForTempAddrBeforeNICAddrAdd != (tcpip.AddressWithPrefix{}) {
				e.InjectInbound(header.IPv6ProtocolNumber, raBufWithPI(llAddr3, 0, test.slaacPrefixForTempAddrBeforeNICAddrAdd, true, true, lifetimeSeconds, lifetimeSeconds))
			}

			for _, a := range test.nicAddrs {
				if err := s.AddAddress(nicID, ipv6.ProtocolNumber, a); err != nil {
					t.Errorf("s.AddAddress(%d, %d, %s): %s", nicID, ipv6.ProtocolNumber, a, err)
				}
			}

			if test.slaacPrefixForTempAddrAfterNICAddrAdd != (tcpip.AddressWithPrefix{}) {
				e.InjectInbound(header.IPv6ProtocolNumber, raBufWithPI(llAddr3, 0, test.slaacPrefixForTempAddrAfterNICAddrAdd, true, true, lifetimeSeconds, lifetimeSeconds))
			}

			if t.Failed() {
				t.FailNow()
			}

			netEP, err := s.GetNetworkEndpoint(nicID, header.IPv6ProtocolNumber)
			if err != nil {
				t.Fatalf("s.GetNetworkEndpoint(%d, %d): %s", nicID, header.IPv6ProtocolNumber, err)
			}

			addressableEndpoint, ok := netEP.(stack.AddressableEndpoint)
			if !ok {
				t.Fatal("network endpoint is not addressable")
			}

			addressEP := addressableEndpoint.AcquireOutgoingPrimaryAddress(test.remoteAddr, false /* allowExpired */)
			if addressEP == nil {
				t.Fatal("expected a non-nil address endpoint")
			}
			defer addressEP.DecRef()

			if got := addressEP.AddressWithPrefix().Address; got != test.expectedLocalAddr {
				t.Errorf("got local address = %s, want = %s", got, test.expectedLocalAddr)
			}
		})
	}
}

func TestAddRemoveIPv4BroadcastAddressOnNICEnableDisable(t *testing.T) {
	const nicID = 1
	broadcastAddr := tcpip.ProtocolAddress{
		Protocol: header.IPv4ProtocolNumber,
		AddressWithPrefix: tcpip.AddressWithPrefix{
			Address:   header.IPv4Broadcast,
			PrefixLen: 32,
		},
	}

	e := loopback.New()
	s := stack.New(stack.Options{
		NetworkProtocols: []stack.NetworkProtocolFactory{ipv4.NewProtocol},
	})
	nicOpts := stack.NICOptions{Disabled: true}
	if err := s.CreateNICWithOptions(nicID, e, nicOpts); err != nil {
		t.Fatalf("CreateNIC(%d, _, %+v) = %s", nicID, nicOpts, err)
	}

	{
		allStackAddrs := s.AllAddresses()
		if allNICAddrs, ok := allStackAddrs[nicID]; !ok {
			t.Fatalf("entry for %d missing from allStackAddrs = %+v", nicID, allStackAddrs)
		} else if containsAddr(allNICAddrs, broadcastAddr) {
			t.Fatalf("got allNICAddrs = %+v, don't want = %+v", allNICAddrs, broadcastAddr)
		}
	}

	// Enabling the NIC should add the IPv4 broadcast address.
	if err := s.EnableNIC(nicID); err != nil {
		t.Fatalf("s.EnableNIC(%d): %s", nicID, err)
	}

	{
		allStackAddrs := s.AllAddresses()
		if allNICAddrs, ok := allStackAddrs[nicID]; !ok {
			t.Fatalf("entry for %d missing from allStackAddrs = %+v", nicID, allStackAddrs)
		} else if !containsAddr(allNICAddrs, broadcastAddr) {
			t.Fatalf("got allNICAddrs = %+v, want = %+v", allNICAddrs, broadcastAddr)
		}
	}

	// Disabling the NIC should remove the IPv4 broadcast address.
	if err := s.DisableNIC(nicID); err != nil {
		t.Fatalf("s.DisableNIC(%d): %s", nicID, err)
	}

	{
		allStackAddrs := s.AllAddresses()
		if allNICAddrs, ok := allStackAddrs[nicID]; !ok {
			t.Fatalf("entry for %d missing from allStackAddrs = %+v", nicID, allStackAddrs)
		} else if containsAddr(allNICAddrs, broadcastAddr) {
			t.Fatalf("got allNICAddrs = %+v, don't want = %+v", allNICAddrs, broadcastAddr)
		}
	}
}

// TestLeaveIPv6SolicitedNodeAddrBeforeAddrRemoval tests that removing an IPv6
// address after leaving its solicited node multicast address does not result in
// an error.
func TestLeaveIPv6SolicitedNodeAddrBeforeAddrRemoval(t *testing.T) {
	const nicID = 1

	s := stack.New(stack.Options{
		NetworkProtocols: []stack.NetworkProtocolFactory{ipv6.NewProtocol},
	})
	e := channel.New(10, 1280, linkAddr1)
	if err := s.CreateNIC(1, e); err != nil {
		t.Fatalf("CreateNIC(%d, _): %s", nicID, err)
	}

	if err := s.AddAddress(nicID, ipv6.ProtocolNumber, addr1); err != nil {
		t.Fatalf("AddAddress(%d, %d, %s): %s", nicID, ipv6.ProtocolNumber, addr1, err)
	}

	// The NIC should have joined addr1's solicited node multicast address.
	snmc := header.SolicitedNodeAddr(addr1)
	in, err := s.IsInGroup(nicID, snmc)
	if err != nil {
		t.Fatalf("IsInGroup(%d, %s): %s", nicID, snmc, err)
	}
	if !in {
		t.Fatalf("got IsInGroup(%d, %s) = false, want = true", nicID, snmc)
	}

	if err := s.LeaveGroup(ipv6.ProtocolNumber, nicID, snmc); err != nil {
		t.Fatalf("LeaveGroup(%d, %d, %s): %s", ipv6.ProtocolNumber, nicID, snmc, err)
	}
	in, err = s.IsInGroup(nicID, snmc)
	if err != nil {
		t.Fatalf("IsInGroup(%d, %s): %s", nicID, snmc, err)
	}
	if in {
		t.Fatalf("got IsInGroup(%d, %s) = true, want = false", nicID, snmc)
	}

	if err := s.RemoveAddress(nicID, addr1); err != nil {
		t.Fatalf("RemoveAddress(%d, %s) = %s", nicID, addr1, err)
	}
}

func TestJoinLeaveMulticastOnNICEnableDisable(t *testing.T) {
	const nicID = 1

	tests := []struct {
		name  string
		proto tcpip.NetworkProtocolNumber
		addr  tcpip.Address
	}{
		{
			name:  "IPv6 All-Nodes",
			proto: header.IPv6ProtocolNumber,
			addr:  header.IPv6AllNodesMulticastAddress,
		},
		{
			name:  "IPv4 All-Systems",
			proto: header.IPv4ProtocolNumber,
			addr:  header.IPv4AllSystems,
		},
	}

	for _, test := range tests {
		t.Run(test.name, func(t *testing.T) {
			e := loopback.New()
			s := stack.New(stack.Options{
				NetworkProtocols: []stack.NetworkProtocolFactory{ipv4.NewProtocol, ipv6.NewProtocol},
			})
			nicOpts := stack.NICOptions{Disabled: true}
			if err := s.CreateNICWithOptions(nicID, e, nicOpts); err != nil {
				t.Fatalf("CreateNIC(%d, _, %+v) = %s", nicID, nicOpts, err)
			}

			// Should not be in the multicast group yet because the NIC has not been
			// enabled yet.
			if isInGroup, err := s.IsInGroup(nicID, test.addr); err != nil {
				t.Fatalf("IsInGroup(%d, %s): %s", nicID, test.addr, err)
			} else if isInGroup {
				t.Fatalf("got IsInGroup(%d, %s) = true, want = false", nicID, test.addr)
			}

			// The all-nodes multicast group should be joined when the NIC is enabled.
			if err := s.EnableNIC(nicID); err != nil {
				t.Fatalf("s.EnableNIC(%d): %s", nicID, err)
			}

			if isInGroup, err := s.IsInGroup(nicID, test.addr); err != nil {
				t.Fatalf("IsInGroup(%d, %s): %s", nicID, test.addr, err)
			} else if !isInGroup {
				t.Fatalf("got IsInGroup(%d, %s) = false, want = true", nicID, test.addr)
			}

			// The multicast group should be left when the NIC is disabled.
			if err := s.DisableNIC(nicID); err != nil {
				t.Fatalf("s.DisableNIC(%d): %s", nicID, err)
			}

			if isInGroup, err := s.IsInGroup(nicID, test.addr); err != nil {
				t.Fatalf("IsInGroup(%d, %s): %s", nicID, test.addr, err)
			} else if isInGroup {
				t.Fatalf("got IsInGroup(%d, %s) = true, want = false", nicID, test.addr)
			}

			// The all-nodes multicast group should be joined when the NIC is enabled.
			if err := s.EnableNIC(nicID); err != nil {
				t.Fatalf("s.EnableNIC(%d): %s", nicID, err)
			}

			if isInGroup, err := s.IsInGroup(nicID, test.addr); err != nil {
				t.Fatalf("IsInGroup(%d, %s): %s", nicID, test.addr, err)
			} else if !isInGroup {
				t.Fatalf("got IsInGroup(%d, %s) = false, want = true", nicID, test.addr)
			}

			// Leaving the group before disabling the NIC should not cause an error.
			if err := s.LeaveGroup(test.proto, nicID, test.addr); err != nil {
				t.Fatalf("s.LeaveGroup(%d, %d, %s): %s", test.proto, nicID, test.addr, err)
			}

			if err := s.DisableNIC(nicID); err != nil {
				t.Fatalf("s.DisableNIC(%d): %s", nicID, err)
			}

			if isInGroup, err := s.IsInGroup(nicID, test.addr); err != nil {
				t.Fatalf("IsInGroup(%d, %s): %s", nicID, test.addr, err)
			} else if isInGroup {
				t.Fatalf("got IsInGroup(%d, %s) = true, want = false", nicID, test.addr)
			}
		})
	}
}

// TestDoDADWhenNICEnabled tests that IPv6 endpoints that were added while a NIC
// was disabled have DAD performed on them when the NIC is enabled.
func TestDoDADWhenNICEnabled(t *testing.T) {
	const dadTransmits = 1
	const retransmitTimer = time.Second
	const nicID = 1

	ndpDisp := ndpDispatcher{
		dadC: make(chan ndpDADEvent),
	}
	opts := stack.Options{
		NetworkProtocols: []stack.NetworkProtocolFactory{ipv6.NewProtocolWithOptions(ipv6.Options{
			DADConfigs: stack.DADConfigurations{
				DupAddrDetectTransmits: dadTransmits,
				RetransmitTimer:        retransmitTimer,
			},
			NDPDisp: &ndpDisp,
		})},
	}

	e := channel.New(dadTransmits, 1280, linkAddr1)
	s := stack.New(opts)
	nicOpts := stack.NICOptions{Disabled: true}
	if err := s.CreateNICWithOptions(nicID, e, nicOpts); err != nil {
		t.Fatalf("CreateNIC(%d, _, %+v) = %s", nicID, nicOpts, err)
	}

	addr := tcpip.ProtocolAddress{
		Protocol: header.IPv6ProtocolNumber,
		AddressWithPrefix: tcpip.AddressWithPrefix{
			Address:   llAddr1,
			PrefixLen: 128,
		},
	}
	if err := s.AddProtocolAddress(nicID, addr); err != nil {
		t.Fatalf("AddProtocolAddress(%d, %+v): %s", nicID, addr, err)
	}

	// Address should be in the list of all addresses.
	if addrs := s.AllAddresses()[nicID]; !containsV6Addr(addrs, addr.AddressWithPrefix) {
		t.Fatalf("got s.AllAddresses()[%d] = %+v, want = %+v", nicID, addrs, addr)
	}

	// Address should be tentative so it should not be a main address.
	if err := checkGetMainNICAddress(s, nicID, header.IPv6ProtocolNumber, tcpip.AddressWithPrefix{}); err != nil {
		t.Fatal(err)
	}

	// Enabling the NIC should start DAD for the address.
	if err := s.EnableNIC(nicID); err != nil {
		t.Fatalf("s.EnableNIC(%d): %s", nicID, err)
	}
	if addrs := s.AllAddresses()[nicID]; !containsV6Addr(addrs, addr.AddressWithPrefix) {
		t.Fatalf("got s.AllAddresses()[%d] = %+v, want = %+v", nicID, addrs, addr)
	}

	// Address should not be considered bound to the NIC yet (DAD ongoing).
	if err := checkGetMainNICAddress(s, nicID, header.IPv6ProtocolNumber, tcpip.AddressWithPrefix{}); err != nil {
		t.Fatal(err)
	}

	// Wait for DAD to resolve.
	select {
	case <-time.After(dadTransmits*retransmitTimer + defaultAsyncPositiveEventTimeout):
		t.Fatal("timed out waiting for DAD resolution")
	case e := <-ndpDisp.dadC:
		if diff := checkDADEvent(e, nicID, addr.AddressWithPrefix.Address, &stack.DADSucceeded{}); diff != "" {
			t.Errorf("dad event mismatch (-want +got):\n%s", diff)
		}
	}
	if addrs := s.AllAddresses()[nicID]; !containsV6Addr(addrs, addr.AddressWithPrefix) {
		t.Fatalf("got s.AllAddresses()[%d] = %+v, want = %+v", nicID, addrs, addr)
	}
	if err := checkGetMainNICAddress(s, nicID, header.IPv6ProtocolNumber, addr.AddressWithPrefix); err != nil {
		t.Fatal(err)
	}

	// Enabling the NIC again should be a no-op.
	if err := s.EnableNIC(nicID); err != nil {
		t.Fatalf("s.EnableNIC(%d): %s", nicID, err)
	}
	if addrs := s.AllAddresses()[nicID]; !containsV6Addr(addrs, addr.AddressWithPrefix) {
		t.Fatalf("got s.AllAddresses()[%d] = %+v, want = %+v", nicID, addrs, addr)
	}
	if err := checkGetMainNICAddress(s, nicID, header.IPv6ProtocolNumber, addr.AddressWithPrefix); err != nil {
		t.Fatal(err)
	}
}

func TestStackReceiveBufferSizeOption(t *testing.T) {
	const sMin = stack.MinBufferSize
	testCases := []struct {
		name string
		rs   tcpip.ReceiveBufferSizeOption
		err  tcpip.Error
	}{
		// Invalid configurations.
		{"min_below_zero", tcpip.ReceiveBufferSizeOption{Min: -1, Default: sMin, Max: sMin}, &tcpip.ErrInvalidOptionValue{}},
		{"min_zero", tcpip.ReceiveBufferSizeOption{Min: 0, Default: sMin, Max: sMin}, &tcpip.ErrInvalidOptionValue{}},
		{"default_below_min", tcpip.ReceiveBufferSizeOption{Min: sMin, Default: sMin - 1, Max: sMin - 1}, &tcpip.ErrInvalidOptionValue{}},
		{"default_above_max", tcpip.ReceiveBufferSizeOption{Min: sMin, Default: sMin + 1, Max: sMin}, &tcpip.ErrInvalidOptionValue{}},
		{"max_below_min", tcpip.ReceiveBufferSizeOption{Min: sMin, Default: sMin + 1, Max: sMin - 1}, &tcpip.ErrInvalidOptionValue{}},

		// Valid Configurations
		{"in_ascending_order", tcpip.ReceiveBufferSizeOption{Min: sMin, Default: sMin + 1, Max: sMin + 2}, nil},
		{"all_equal", tcpip.ReceiveBufferSizeOption{Min: sMin, Default: sMin, Max: sMin}, nil},
		{"min_default_equal", tcpip.ReceiveBufferSizeOption{Min: sMin, Default: sMin, Max: sMin + 1}, nil},
		{"default_max_equal", tcpip.ReceiveBufferSizeOption{Min: sMin, Default: sMin + 1, Max: sMin + 1}, nil},
	}
	for _, tc := range testCases {
		t.Run(tc.name, func(t *testing.T) {
			s := stack.New(stack.Options{})
			defer s.Close()
			if err := s.SetOption(tc.rs); err != tc.err {
				t.Fatalf("s.SetOption(%#v) = %v, want: %v", tc.rs, err, tc.err)
			}
			var rs tcpip.ReceiveBufferSizeOption
			if tc.err == nil {
				if err := s.Option(&rs); err != nil {
					t.Fatalf("s.Option(%#v) = %v, want: nil", rs, err)
				}
				if got, want := rs, tc.rs; got != want {
					t.Fatalf("s.Option(..) returned unexpected value got: %#v, want: %#v", got, want)
				}
			}
		})
	}
}

func TestStackSendBufferSizeOption(t *testing.T) {
	const sMin = stack.MinBufferSize
	testCases := []struct {
		name string
		ss   tcpip.SendBufferSizeOption
		err  tcpip.Error
	}{
		// Invalid configurations.
		{"min_below_zero", tcpip.SendBufferSizeOption{Min: -1, Default: sMin, Max: sMin}, &tcpip.ErrInvalidOptionValue{}},
		{"min_zero", tcpip.SendBufferSizeOption{Min: 0, Default: sMin, Max: sMin}, &tcpip.ErrInvalidOptionValue{}},
		{"default_below_min", tcpip.SendBufferSizeOption{Min: 0, Default: sMin - 1, Max: sMin - 1}, &tcpip.ErrInvalidOptionValue{}},
		{"default_above_max", tcpip.SendBufferSizeOption{Min: 0, Default: sMin + 1, Max: sMin}, &tcpip.ErrInvalidOptionValue{}},
		{"max_below_min", tcpip.SendBufferSizeOption{Min: sMin, Default: sMin + 1, Max: sMin - 1}, &tcpip.ErrInvalidOptionValue{}},

		// Valid Configurations
		{"in_ascending_order", tcpip.SendBufferSizeOption{Min: sMin, Default: sMin + 1, Max: sMin + 2}, nil},
		{"all_equal", tcpip.SendBufferSizeOption{Min: sMin, Default: sMin, Max: sMin}, nil},
		{"min_default_equal", tcpip.SendBufferSizeOption{Min: sMin, Default: sMin, Max: sMin + 1}, nil},
		{"default_max_equal", tcpip.SendBufferSizeOption{Min: sMin, Default: sMin + 1, Max: sMin + 1}, nil},
	}
	for _, tc := range testCases {
		t.Run(tc.name, func(t *testing.T) {
			s := stack.New(stack.Options{})
			defer s.Close()
			err := s.SetOption(tc.ss)
			if diff := cmp.Diff(tc.err, err); diff != "" {
				t.Fatalf("unexpected error from s.SetOption(%+v), (-want, +got):\n%s", tc.ss, diff)
			}
			if tc.err == nil {
				var ss tcpip.SendBufferSizeOption
				if err := s.Option(&ss); err != nil {
					t.Fatalf("s.Option(%+v) = %v, want: nil", ss, err)
				}
				if got, want := ss, tc.ss; got != want {
					t.Fatalf("s.Option(..) returned unexpected value got: %#v, want: %#v", got, want)
				}
			}
		})
	}
}

func TestOutgoingSubnetBroadcast(t *testing.T) {
	const (
		unspecifiedNICID = 0
		nicID1           = 1
	)

	defaultAddr := tcpip.AddressWithPrefix{
		Address:   header.IPv4Any,
		PrefixLen: 0,
	}
	defaultSubnet := defaultAddr.Subnet()
	ipv4Addr := tcpip.AddressWithPrefix{
		Address:   "\xc0\xa8\x01\x3a",
		PrefixLen: 24,
	}
	ipv4Subnet := ipv4Addr.Subnet()
	ipv4SubnetBcast := ipv4Subnet.Broadcast()
	ipv4Gateway := testutil.MustParse4("192.168.1.1")
	ipv4AddrPrefix31 := tcpip.AddressWithPrefix{
		Address:   "\xc0\xa8\x01\x3a",
		PrefixLen: 31,
	}
	ipv4Subnet31 := ipv4AddrPrefix31.Subnet()
	ipv4Subnet31Bcast := ipv4Subnet31.Broadcast()
	ipv4AddrPrefix32 := tcpip.AddressWithPrefix{
		Address:   "\xc0\xa8\x01\x3a",
		PrefixLen: 32,
	}
	ipv4Subnet32 := ipv4AddrPrefix32.Subnet()
	ipv4Subnet32Bcast := ipv4Subnet32.Broadcast()
	ipv6Addr := tcpip.AddressWithPrefix{
		Address:   "\x20\x0a\x00\x00\x00\x00\x00\x00\x00\x00\x00\x00\x00\x00\x00\x01",
		PrefixLen: 64,
	}
	ipv6Subnet := ipv6Addr.Subnet()
	ipv6SubnetBcast := ipv6Subnet.Broadcast()
	remNetAddr := tcpip.AddressWithPrefix{
		Address:   "\x64\x0a\x7b\x18",
		PrefixLen: 24,
	}
	remNetSubnet := remNetAddr.Subnet()
	remNetSubnetBcast := remNetSubnet.Broadcast()

	tests := []struct {
		name                      string
		nicAddr                   tcpip.ProtocolAddress
		routes                    []tcpip.Route
		remoteAddr                tcpip.Address
		expectedLocalAddress      tcpip.Address
		expectedRemoteAddress     tcpip.Address
		expectedRemoteLinkAddress tcpip.LinkAddress
		expectedNextHop           tcpip.Address
		expectedNetProto          tcpip.NetworkProtocolNumber
		expectedLoop              stack.PacketLooping
	}{
		// Broadcast to a locally attached subnet populates the broadcast MAC.
		{
			name: "IPv4 Broadcast to local subnet",
			nicAddr: tcpip.ProtocolAddress{
				Protocol:          header.IPv4ProtocolNumber,
				AddressWithPrefix: ipv4Addr,
			},
			routes: []tcpip.Route{
				{
					Destination: ipv4Subnet,
					NIC:         nicID1,
				},
			},
			remoteAddr:                ipv4SubnetBcast,
			expectedLocalAddress:      ipv4Addr.Address,
			expectedRemoteAddress:     ipv4SubnetBcast,
			expectedRemoteLinkAddress: header.EthernetBroadcastAddress,
			expectedNetProto:          header.IPv4ProtocolNumber,
			expectedLoop:              stack.PacketOut | stack.PacketLoop,
		},
		// Broadcast to a locally attached /31 subnet does not populate the
		// broadcast MAC.
		{
			name: "IPv4 Broadcast to local /31 subnet",
			nicAddr: tcpip.ProtocolAddress{
				Protocol:          header.IPv4ProtocolNumber,
				AddressWithPrefix: ipv4AddrPrefix31,
			},
			routes: []tcpip.Route{
				{
					Destination: ipv4Subnet31,
					NIC:         nicID1,
				},
			},
			remoteAddr:            ipv4Subnet31Bcast,
			expectedLocalAddress:  ipv4AddrPrefix31.Address,
			expectedRemoteAddress: ipv4Subnet31Bcast,
			expectedNetProto:      header.IPv4ProtocolNumber,
			expectedLoop:          stack.PacketOut,
		},
		// Broadcast to a locally attached /32 subnet does not populate the
		// broadcast MAC.
		{
			name: "IPv4 Broadcast to local /32 subnet",
			nicAddr: tcpip.ProtocolAddress{
				Protocol:          header.IPv4ProtocolNumber,
				AddressWithPrefix: ipv4AddrPrefix32,
			},
			routes: []tcpip.Route{
				{
					Destination: ipv4Subnet32,
					NIC:         nicID1,
				},
			},
			remoteAddr:            ipv4Subnet32Bcast,
			expectedLocalAddress:  ipv4AddrPrefix32.Address,
			expectedRemoteAddress: ipv4Subnet32Bcast,
			expectedNetProto:      header.IPv4ProtocolNumber,
			expectedLoop:          stack.PacketOut,
		},
		// IPv6 has no notion of a broadcast.
		{
			name: "IPv6 'Broadcast' to local subnet",
			nicAddr: tcpip.ProtocolAddress{
				Protocol:          header.IPv6ProtocolNumber,
				AddressWithPrefix: ipv6Addr,
			},
			routes: []tcpip.Route{
				{
					Destination: ipv6Subnet,
					NIC:         nicID1,
				},
			},
			remoteAddr:            ipv6SubnetBcast,
			expectedLocalAddress:  ipv6Addr.Address,
			expectedRemoteAddress: ipv6SubnetBcast,
			expectedNetProto:      header.IPv6ProtocolNumber,
			expectedLoop:          stack.PacketOut,
		},
		// Broadcast to a remote subnet in the route table is send to the next-hop
		// gateway.
		{
			name: "IPv4 Broadcast to remote subnet",
			nicAddr: tcpip.ProtocolAddress{
				Protocol:          header.IPv4ProtocolNumber,
				AddressWithPrefix: ipv4Addr,
			},
			routes: []tcpip.Route{
				{
					Destination: remNetSubnet,
					Gateway:     ipv4Gateway,
					NIC:         nicID1,
				},
			},
			remoteAddr:            remNetSubnetBcast,
			expectedLocalAddress:  ipv4Addr.Address,
			expectedRemoteAddress: remNetSubnetBcast,
			expectedNextHop:       ipv4Gateway,
			expectedNetProto:      header.IPv4ProtocolNumber,
			expectedLoop:          stack.PacketOut,
		},
		// Broadcast to an unknown subnet follows the default route. Note that this
		// is essentially just routing an unknown destination IP, because w/o any
		// subnet prefix information a subnet broadcast address is just a normal IP.
		{
			name: "IPv4 Broadcast to unknown subnet",
			nicAddr: tcpip.ProtocolAddress{
				Protocol:          header.IPv4ProtocolNumber,
				AddressWithPrefix: ipv4Addr,
			},
			routes: []tcpip.Route{
				{
					Destination: defaultSubnet,
					Gateway:     ipv4Gateway,
					NIC:         nicID1,
				},
			},
			remoteAddr:            remNetSubnetBcast,
			expectedLocalAddress:  ipv4Addr.Address,
			expectedRemoteAddress: remNetSubnetBcast,
			expectedNextHop:       ipv4Gateway,
			expectedNetProto:      header.IPv4ProtocolNumber,
			expectedLoop:          stack.PacketOut,
		},
	}

	for _, test := range tests {
		t.Run(test.name, func(t *testing.T) {
			s := stack.New(stack.Options{
				NetworkProtocols: []stack.NetworkProtocolFactory{arp.NewProtocol, ipv4.NewProtocol, ipv6.NewProtocol},
			})
			ep := channel.New(0, defaultMTU, "")
			ep.LinkEPCapabilities |= stack.CapabilityResolutionRequired
			if err := s.CreateNIC(nicID1, ep); err != nil {
				t.Fatalf("CreateNIC(%d, _): %s", nicID1, err)
			}
			if err := s.AddProtocolAddress(nicID1, test.nicAddr); err != nil {
				t.Fatalf("AddProtocolAddress(%d, %+v): %s", nicID1, test.nicAddr, err)
			}

			s.SetRouteTable(test.routes)

			var netProto tcpip.NetworkProtocolNumber
			switch l := len(test.remoteAddr); l {
			case header.IPv4AddressSize:
				netProto = header.IPv4ProtocolNumber
			case header.IPv6AddressSize:
				netProto = header.IPv6ProtocolNumber
			default:
				t.Fatalf("got unexpected address length = %d bytes", l)
			}

			r, err := s.FindRoute(unspecifiedNICID, "" /* localAddr */, test.remoteAddr, netProto, false /* multicastLoop */)
			if err != nil {
				t.Fatalf("FindRoute(%d, '', %s, %d): %s", unspecifiedNICID, test.remoteAddr, netProto, err)
			}
			if r.LocalAddress() != test.expectedLocalAddress {
				t.Errorf("got r.LocalAddress() = %s, want = %s", r.LocalAddress(), test.expectedLocalAddress)
			}
			if r.RemoteAddress() != test.expectedRemoteAddress {
				t.Errorf("got r.RemoteAddress = %s, want = %s", r.RemoteAddress(), test.expectedRemoteAddress)
			}
			if got := r.RemoteLinkAddress(); got != test.expectedRemoteLinkAddress {
				t.Errorf("got r.RemoteLinkAddress() = %s, want = %s", got, test.expectedRemoteLinkAddress)
			}
			if r.NextHop() != test.expectedNextHop {
				t.Errorf("got r.NextHop() = %s, want = %s", r.NextHop(), test.expectedNextHop)
			}
			if r.NetProto() != test.expectedNetProto {
				t.Errorf("got r.NetProto() = %d, want = %d", r.NetProto(), test.expectedNetProto)
			}
			if r.Loop() != test.expectedLoop {
				t.Errorf("got r.Loop() = %x, want = %x", r.Loop(), test.expectedLoop)
			}
		})
	}
}

func TestResolveWith(t *testing.T) {
	const (
		unspecifiedNICID = 0
		nicID            = 1
	)

	s := stack.New(stack.Options{
		NetworkProtocols: []stack.NetworkProtocolFactory{ipv4.NewProtocol, arp.NewProtocol},
	})
	ep := channel.New(0, defaultMTU, "")
	ep.LinkEPCapabilities |= stack.CapabilityResolutionRequired
	if err := s.CreateNIC(nicID, ep); err != nil {
		t.Fatalf("CreateNIC(%d, _): %s", nicID, err)
	}
	addr := tcpip.ProtocolAddress{
		Protocol: header.IPv4ProtocolNumber,
		AddressWithPrefix: tcpip.AddressWithPrefix{
			Address:   tcpip.Address([]byte{192, 168, 1, 58}),
			PrefixLen: 24,
		},
	}
	if err := s.AddProtocolAddress(nicID, addr); err != nil {
		t.Fatalf("AddProtocolAddress(%d, %#v): %s", nicID, addr, err)
	}

	s.SetRouteTable([]tcpip.Route{{Destination: header.IPv4EmptySubnet, NIC: nicID}})

	remoteAddr := tcpip.Address([]byte{192, 168, 1, 59})
	r, err := s.FindRoute(unspecifiedNICID, "" /* localAddr */, remoteAddr, header.IPv4ProtocolNumber, false /* multicastLoop */)
	if err != nil {
		t.Fatalf("FindRoute(%d, '', %s, %d): %s", unspecifiedNICID, remoteAddr, header.IPv4ProtocolNumber, err)
	}
	defer r.Release()

	// Should initially require resolution.
	if !r.IsResolutionRequired() {
		t.Fatal("got r.IsResolutionRequired() = false, want = true")
	}

	// Manually resolving the route should no longer require resolution.
	r.ResolveWith("\x01")
	if r.IsResolutionRequired() {
		t.Fatal("got r.IsResolutionRequired() = true, want = false")
	}
}

// TestRouteReleaseAfterAddrRemoval tests that releasing a Route after its
// associated address is removed should not cause a panic.
func TestRouteReleaseAfterAddrRemoval(t *testing.T) {
	const (
		nicID      = 1
		localAddr  = tcpip.Address("\x01")
		remoteAddr = tcpip.Address("\x02")
	)

	s := stack.New(stack.Options{
		NetworkProtocols: []stack.NetworkProtocolFactory{fakeNetFactory},
	})

	ep := channel.New(0, defaultMTU, "")
	if err := s.CreateNIC(nicID, ep); err != nil {
		t.Fatalf("CreateNIC(%d, _): %s", nicID, err)
	}
	if err := s.AddAddress(nicID, fakeNetNumber, localAddr); err != nil {
		t.Fatalf("s.AddAddress(%d, %d, %s): %s", nicID, fakeNetNumber, localAddr, err)
	}
	{
		subnet, err := tcpip.NewSubnet("\x00", "\x00")
		if err != nil {
			t.Fatal(err)
		}
		s.SetRouteTable([]tcpip.Route{{Destination: subnet, Gateway: "\x00", NIC: 1}})
	}

	r, err := s.FindRoute(nicID, localAddr, remoteAddr, fakeNetNumber, false /* multicastLoop */)
	if err != nil {
		t.Fatalf("s.FindRoute(%d, %s, %s, %d, false): %s", nicID, localAddr, remoteAddr, fakeNetNumber, err)
	}
	// Should not panic.
	defer r.Release()

	// Check that removing the same address fails.
	if err := s.RemoveAddress(nicID, localAddr); err != nil {
		t.Fatalf("s.RemoveAddress(%d, %s): %s", nicID, localAddr, err)
	}
}

func TestGetNetworkEndpoint(t *testing.T) {
	const nicID = 1

	tests := []struct {
		name         string
		protoFactory stack.NetworkProtocolFactory
		protoNum     tcpip.NetworkProtocolNumber
	}{
		{
			name:         "IPv4",
			protoFactory: ipv4.NewProtocol,
			protoNum:     ipv4.ProtocolNumber,
		},
		{
			name:         "IPv6",
			protoFactory: ipv6.NewProtocol,
			protoNum:     ipv6.ProtocolNumber,
		},
	}

	factories := make([]stack.NetworkProtocolFactory, 0, len(tests))
	for _, test := range tests {
		factories = append(factories, test.protoFactory)
	}

	s := stack.New(stack.Options{
		NetworkProtocols: factories,
	})

	if err := s.CreateNIC(nicID, channel.New(0, defaultMTU, "")); err != nil {
		t.Fatalf("CreateNIC(%d, _): %s", nicID, err)
	}

	for _, test := range tests {
		t.Run(test.name, func(t *testing.T) {
			ep, err := s.GetNetworkEndpoint(nicID, test.protoNum)
			if err != nil {
				t.Fatalf("s.GetNetworkEndpoint(%d, %d): %s", nicID, test.protoNum, err)
			}

			if got := ep.NetworkProtocolNumber(); got != test.protoNum {
				t.Fatalf("got ep.NetworkProtocolNumber() = %d, want = %d", got, test.protoNum)
			}
		})
	}
}

func TestGetMainNICAddressWhenNICDisabled(t *testing.T) {
	const nicID = 1

	s := stack.New(stack.Options{
		NetworkProtocols: []stack.NetworkProtocolFactory{fakeNetFactory},
	})

	if err := s.CreateNIC(nicID, channel.New(0, defaultMTU, "")); err != nil {
		t.Fatalf("CreateNIC(%d, _): %s", nicID, err)
	}

	protocolAddress := tcpip.ProtocolAddress{
		Protocol: fakeNetNumber,
		AddressWithPrefix: tcpip.AddressWithPrefix{
			Address:   "\x01",
			PrefixLen: 8,
		},
	}
	if err := s.AddProtocolAddress(nicID, protocolAddress); err != nil {
		t.Fatalf("AddProtocolAddress(%d, %#v): %s", nicID, protocolAddress, err)
	}

	// Check that we get the right initial address and prefix length.
	if err := checkGetMainNICAddress(s, nicID, fakeNetNumber, protocolAddress.AddressWithPrefix); err != nil {
		t.Fatal(err)
	}

	// Should still get the address when the NIC is diabled.
	if err := s.DisableNIC(nicID); err != nil {
		t.Fatalf("DisableNIC(%d): %s", nicID, err)
	}
	if err := checkGetMainNICAddress(s, nicID, fakeNetNumber, protocolAddress.AddressWithPrefix); err != nil {
		t.Fatal(err)
	}
}

<<<<<<< HEAD
// TestAddRoute tests Stack.AppendTCPIPRoute
=======
// TestAddRoute tests Stack.AddTCPIPRoute
>>>>>>> 44f902a2
func TestAddRoute(t *testing.T) {
	const nicID = 1

	s := stack.New(stack.Options{})

	subnet1, err := tcpip.NewSubnet("\x00", "\x00")
	if err != nil {
		t.Fatal(err)
	}

	subnet2, err := tcpip.NewSubnet("\x01", "\x01")
	if err != nil {
		t.Fatal(err)
	}

	expected := []tcpip.Route{
		{Destination: subnet1, Gateway: "\x00", NIC: 1},
		{Destination: subnet2, Gateway: "\x00", NIC: 1},
	}

	// Initialize the route table with one route.
	s.SetRouteTable([]tcpip.Route{expected[0]})

	// Add another route.
<<<<<<< HEAD
	s.AppendTCPIPRoute(expected[1])
=======
	s.AddTCPIPRoute(expected[1])
>>>>>>> 44f902a2

	rt := s.GetRouteTable()
	if got, want := len(rt), len(expected); got != want {
		t.Fatalf("Unexpected route table length got = %d, want = %d", got, want)
	}
	for i, route := range rt {
		if got, want := route, expected[i]; got != want {
			t.Fatalf("Unexpected route got = %#v, want = %#v", got, want)
		}
	}
}

// TestRemoveRoutes tests Stack.RemoveRoutes
func TestRemoveRoutes(t *testing.T) {
	const nicID = 1

	s := stack.New(stack.Options{})

	addressToRemove := tcpip.Address("\x01")
	subnet1, err := tcpip.NewSubnet(addressToRemove, "\x01")
	if err != nil {
		t.Fatal(err)
	}

	subnet2, err := tcpip.NewSubnet(addressToRemove, "\x01")
	if err != nil {
		t.Fatal(err)
	}

	subnet3, err := tcpip.NewSubnet("\x02", "\x02")
	if err != nil {
		t.Fatal(err)
	}

	// Initialize the route table with three routes.
	s.SetRouteTable([]tcpip.Route{
		{Destination: subnet1, Gateway: "\x00", NIC: 1},
		{Destination: subnet2, Gateway: "\x00", NIC: 1},
		{Destination: subnet3, Gateway: "\x00", NIC: 1},
	})

	// Remove routes with the specific address.
	s.RemoveRoutes(func(r tcpip.Route) bool {
		return r.Destination.ID() == addressToRemove
	})

	expected := []tcpip.Route{{Destination: subnet3, Gateway: "\x00", NIC: 1}}
	rt := s.GetRouteTable()
	if got, want := len(rt), len(expected); got != want {
		t.Fatalf("Unexpected route table length got = %d, want = %d", got, want)
	}
	for i, route := range rt {
		if got, want := route, expected[i]; got != want {
			t.Fatalf("Unexpected route got = %#v, want = %#v", got, want)
		}
	}
}

func TestFindRouteWithForwarding(t *testing.T) {
	const (
		nicID1 = 1
		nicID2 = 2

		nic1Addr   = tcpip.Address("\x01")
		nic2Addr   = tcpip.Address("\x02")
		remoteAddr = tcpip.Address("\x03")
	)

	type netCfg struct {
		proto      tcpip.NetworkProtocolNumber
		factory    stack.NetworkProtocolFactory
		nic1Addr   tcpip.Address
		nic2Addr   tcpip.Address
		remoteAddr tcpip.Address
	}

	fakeNetCfg := netCfg{
		proto:      fakeNetNumber,
		factory:    fakeNetFactory,
		nic1Addr:   nic1Addr,
		nic2Addr:   nic2Addr,
		remoteAddr: remoteAddr,
	}

	globalIPv6Addr1 := tcpip.Address(net.ParseIP("a::1").To16())
	globalIPv6Addr2 := tcpip.Address(net.ParseIP("a::2").To16())

	ipv6LinkLocalNIC1WithGlobalRemote := netCfg{
		proto:      ipv6.ProtocolNumber,
		factory:    ipv6.NewProtocol,
		nic1Addr:   llAddr1,
		nic2Addr:   globalIPv6Addr2,
		remoteAddr: globalIPv6Addr1,
	}
	ipv6GlobalNIC1WithLinkLocalRemote := netCfg{
		proto:      ipv6.ProtocolNumber,
		factory:    ipv6.NewProtocol,
		nic1Addr:   globalIPv6Addr1,
		nic2Addr:   llAddr1,
		remoteAddr: llAddr2,
	}
	ipv6GlobalNIC1WithLinkLocalMulticastRemote := netCfg{
		proto:      ipv6.ProtocolNumber,
		factory:    ipv6.NewProtocol,
		nic1Addr:   globalIPv6Addr1,
		nic2Addr:   globalIPv6Addr2,
		remoteAddr: "\xff\x02\x00\x00\x00\x00\x00\x00\x00\x00\x00\x00\x00\x00\x00\x01",
	}

	tests := []struct {
		name string

		netCfg            netCfg
		forwardingEnabled bool

		addrNIC   tcpip.NICID
		localAddr tcpip.Address

		findRouteErr          tcpip.Error
		dependentOnForwarding bool
	}{
		{
			name:                  "forwarding disabled and localAddr not on specified NIC but route from different NIC",
			netCfg:                fakeNetCfg,
			forwardingEnabled:     false,
			addrNIC:               nicID1,
			localAddr:             fakeNetCfg.nic2Addr,
			findRouteErr:          &tcpip.ErrNoRoute{},
			dependentOnForwarding: false,
		},
		{
			name:                  "forwarding enabled and localAddr not on specified NIC but route from different NIC",
			netCfg:                fakeNetCfg,
			forwardingEnabled:     true,
			addrNIC:               nicID1,
			localAddr:             fakeNetCfg.nic2Addr,
			findRouteErr:          &tcpip.ErrNoRoute{},
			dependentOnForwarding: false,
		},
		{
			name:                  "forwarding disabled and localAddr on specified NIC but route from different NIC",
			netCfg:                fakeNetCfg,
			forwardingEnabled:     false,
			addrNIC:               nicID1,
			localAddr:             fakeNetCfg.nic1Addr,
			findRouteErr:          &tcpip.ErrNoRoute{},
			dependentOnForwarding: false,
		},
		{
			name:                  "forwarding enabled and localAddr on specified NIC but route from different NIC",
			netCfg:                fakeNetCfg,
			forwardingEnabled:     true,
			addrNIC:               nicID1,
			localAddr:             fakeNetCfg.nic1Addr,
			findRouteErr:          nil,
			dependentOnForwarding: true,
		},
		{
			name:                  "forwarding disabled and localAddr on specified NIC and route from same NIC",
			netCfg:                fakeNetCfg,
			forwardingEnabled:     false,
			addrNIC:               nicID2,
			localAddr:             fakeNetCfg.nic2Addr,
			findRouteErr:          nil,
			dependentOnForwarding: false,
		},
		{
			name:                  "forwarding enabled and localAddr on specified NIC and route from same NIC",
			netCfg:                fakeNetCfg,
			forwardingEnabled:     true,
			addrNIC:               nicID2,
			localAddr:             fakeNetCfg.nic2Addr,
			findRouteErr:          nil,
			dependentOnForwarding: false,
		},
		{
			name:                  "forwarding disabled and localAddr not on specified NIC but route from same NIC",
			netCfg:                fakeNetCfg,
			forwardingEnabled:     false,
			addrNIC:               nicID2,
			localAddr:             fakeNetCfg.nic1Addr,
			findRouteErr:          &tcpip.ErrNoRoute{},
			dependentOnForwarding: false,
		},
		{
			name:                  "forwarding enabled and localAddr not on specified NIC but route from same NIC",
			netCfg:                fakeNetCfg,
			forwardingEnabled:     true,
			addrNIC:               nicID2,
			localAddr:             fakeNetCfg.nic1Addr,
			findRouteErr:          &tcpip.ErrNoRoute{},
			dependentOnForwarding: false,
		},
		{
			name:                  "forwarding disabled and localAddr on same NIC as route",
			netCfg:                fakeNetCfg,
			forwardingEnabled:     false,
			localAddr:             fakeNetCfg.nic2Addr,
			findRouteErr:          nil,
			dependentOnForwarding: false,
		},
		{
			name:                  "forwarding enabled and localAddr on same NIC as route",
			netCfg:                fakeNetCfg,
			forwardingEnabled:     false,
			localAddr:             fakeNetCfg.nic2Addr,
			findRouteErr:          nil,
			dependentOnForwarding: false,
		},
		{
			name:                  "forwarding disabled and localAddr on different NIC as route",
			netCfg:                fakeNetCfg,
			forwardingEnabled:     false,
			localAddr:             fakeNetCfg.nic1Addr,
			findRouteErr:          &tcpip.ErrNoRoute{},
			dependentOnForwarding: false,
		},
		{
			name:                  "forwarding enabled and localAddr on different NIC as route",
			netCfg:                fakeNetCfg,
			forwardingEnabled:     true,
			localAddr:             fakeNetCfg.nic1Addr,
			findRouteErr:          nil,
			dependentOnForwarding: true,
		},
		{
			name:                  "forwarding disabled and specified NIC only has link-local addr with route on different NIC",
			netCfg:                ipv6LinkLocalNIC1WithGlobalRemote,
			forwardingEnabled:     false,
			addrNIC:               nicID1,
			findRouteErr:          &tcpip.ErrNoRoute{},
			dependentOnForwarding: false,
		},
		{
			name:                  "forwarding enabled and specified NIC only has link-local addr with route on different NIC",
			netCfg:                ipv6LinkLocalNIC1WithGlobalRemote,
			forwardingEnabled:     true,
			addrNIC:               nicID1,
			findRouteErr:          &tcpip.ErrNoRoute{},
			dependentOnForwarding: false,
		},
		{
			name:                  "forwarding disabled and link-local local addr with route on different NIC",
			netCfg:                ipv6LinkLocalNIC1WithGlobalRemote,
			forwardingEnabled:     false,
			localAddr:             ipv6LinkLocalNIC1WithGlobalRemote.nic1Addr,
			findRouteErr:          &tcpip.ErrNoRoute{},
			dependentOnForwarding: false,
		},
		{
			name:                  "forwarding enabled and link-local local addr with route on same NIC",
			netCfg:                ipv6LinkLocalNIC1WithGlobalRemote,
			forwardingEnabled:     true,
			localAddr:             ipv6LinkLocalNIC1WithGlobalRemote.nic1Addr,
			findRouteErr:          &tcpip.ErrNoRoute{},
			dependentOnForwarding: false,
		},
		{
			name:                  "forwarding disabled and global local addr with route on same NIC",
			netCfg:                ipv6LinkLocalNIC1WithGlobalRemote,
			forwardingEnabled:     true,
			localAddr:             ipv6LinkLocalNIC1WithGlobalRemote.nic2Addr,
			findRouteErr:          nil,
			dependentOnForwarding: false,
		},
		{
			name:                  "forwarding disabled and link-local local addr with route on same NIC",
			netCfg:                ipv6GlobalNIC1WithLinkLocalRemote,
			forwardingEnabled:     false,
			localAddr:             ipv6GlobalNIC1WithLinkLocalRemote.nic2Addr,
			findRouteErr:          nil,
			dependentOnForwarding: false,
		},
		{
			name:                  "forwarding enabled and link-local local addr with route on same NIC",
			netCfg:                ipv6GlobalNIC1WithLinkLocalRemote,
			forwardingEnabled:     true,
			localAddr:             ipv6GlobalNIC1WithLinkLocalRemote.nic2Addr,
			findRouteErr:          nil,
			dependentOnForwarding: false,
		},
		{
			name:                  "forwarding disabled and global local addr with link-local remote on different NIC",
			netCfg:                ipv6GlobalNIC1WithLinkLocalRemote,
			forwardingEnabled:     false,
			localAddr:             ipv6GlobalNIC1WithLinkLocalRemote.nic1Addr,
			findRouteErr:          &tcpip.ErrNetworkUnreachable{},
			dependentOnForwarding: false,
		},
		{
			name:                  "forwarding enabled and global local addr with link-local remote on different NIC",
			netCfg:                ipv6GlobalNIC1WithLinkLocalRemote,
			forwardingEnabled:     true,
			localAddr:             ipv6GlobalNIC1WithLinkLocalRemote.nic1Addr,
			findRouteErr:          &tcpip.ErrNetworkUnreachable{},
			dependentOnForwarding: false,
		},
		{
			name:                  "forwarding disabled and global local addr with link-local multicast remote on different NIC",
			netCfg:                ipv6GlobalNIC1WithLinkLocalMulticastRemote,
			forwardingEnabled:     false,
			localAddr:             ipv6GlobalNIC1WithLinkLocalMulticastRemote.nic1Addr,
			findRouteErr:          &tcpip.ErrNetworkUnreachable{},
			dependentOnForwarding: false,
		},
		{
			name:                  "forwarding enabled and global local addr with link-local multicast remote on different NIC",
			netCfg:                ipv6GlobalNIC1WithLinkLocalMulticastRemote,
			forwardingEnabled:     true,
			localAddr:             ipv6GlobalNIC1WithLinkLocalMulticastRemote.nic1Addr,
			findRouteErr:          &tcpip.ErrNetworkUnreachable{},
			dependentOnForwarding: false,
		},
		{
			name:                  "forwarding disabled and global local addr with link-local multicast remote on same NIC",
			netCfg:                ipv6GlobalNIC1WithLinkLocalMulticastRemote,
			forwardingEnabled:     false,
			localAddr:             ipv6GlobalNIC1WithLinkLocalMulticastRemote.nic2Addr,
			findRouteErr:          nil,
			dependentOnForwarding: false,
		},
		{
			name:                  "forwarding enabled and global local addr with link-local multicast remote on same NIC",
			netCfg:                ipv6GlobalNIC1WithLinkLocalMulticastRemote,
			forwardingEnabled:     true,
			localAddr:             ipv6GlobalNIC1WithLinkLocalMulticastRemote.nic2Addr,
			findRouteErr:          nil,
			dependentOnForwarding: false,
		},
	}

	for _, test := range tests {
		t.Run(test.name, func(t *testing.T) {
			s := stack.New(stack.Options{
				NetworkProtocols: []stack.NetworkProtocolFactory{test.netCfg.factory},
			})

			ep1 := channel.New(1, defaultMTU, "")
			if err := s.CreateNIC(nicID1, ep1); err != nil {
				t.Fatalf("CreateNIC(%d, _): %s:", nicID1, err)
			}

			ep2 := channel.New(1, defaultMTU, "")
			if err := s.CreateNIC(nicID2, ep2); err != nil {
				t.Fatalf("CreateNIC(%d, _): %s:", nicID2, err)
			}

			if err := s.AddAddress(nicID1, test.netCfg.proto, test.netCfg.nic1Addr); err != nil {
				t.Fatalf("AddAddress(%d, %d, %s): %s", nicID1, test.netCfg.proto, test.netCfg.nic1Addr, err)
			}

			if err := s.AddAddress(nicID2, test.netCfg.proto, test.netCfg.nic2Addr); err != nil {
				t.Fatalf("AddAddress(%d, %d, %s): %s", nicID2, test.netCfg.proto, test.netCfg.nic2Addr, err)
			}

			if err := s.SetForwardingDefaultAndAllNICs(test.netCfg.proto, test.forwardingEnabled); err != nil {
				t.Fatalf("SetForwardingDefaultAndAllNICs(%d, %t): %s", test.netCfg.proto, test.forwardingEnabled, err)
			}

			s.SetRouteTable([]tcpip.Route{{Destination: test.netCfg.remoteAddr.WithPrefix().Subnet(), NIC: nicID2}})

			r, err := s.FindRoute(test.addrNIC, test.localAddr, test.netCfg.remoteAddr, test.netCfg.proto, false /* multicastLoop */)
			if r != nil {
				defer r.Release()
			}
			if diff := cmp.Diff(test.findRouteErr, err); diff != "" {
				t.Fatalf("unexpected error from FindRoute(%d, %s, %s, %d, false), (-want, +got):\n%s", test.addrNIC, test.localAddr, test.netCfg.remoteAddr, test.netCfg.proto, diff)
			}

			if test.findRouteErr != nil {
				return
			}

			if r.LocalAddress() != test.localAddr {
				t.Errorf("got r.LocalAddress() = %s, want = %s", r.LocalAddress(), test.localAddr)
			}
			if r.RemoteAddress() != test.netCfg.remoteAddr {
				t.Errorf("got r.RemoteAddress() = %s, want = %s", r.RemoteAddress(), test.netCfg.remoteAddr)
			}

			if t.Failed() {
				t.FailNow()
			}

			// Sending a packet should always go through NIC2 since we only install a
			// route to test.netCfg.remoteAddr through NIC2.
			data := buffer.View([]byte{1, 2, 3, 4})
			if err := send(r, data); err != nil {
				t.Fatalf("send(_, _): %s", err)
			}
			if n := ep1.Drain(); n != 0 {
				t.Errorf("got %d unexpected packets from ep1", n)
			}
			pkt, ok := ep2.Read()
			if !ok {
				t.Fatal("packet not sent through ep2")
			}
			if pkt.Route.LocalAddress != test.localAddr {
				t.Errorf("got pkt.Route.LocalAddress = %s, want = %s", pkt.Route.LocalAddress, test.localAddr)
			}
			if pkt.Route.RemoteAddress != test.netCfg.remoteAddr {
				t.Errorf("got pkt.Route.RemoteAddress = %s, want = %s", pkt.Route.RemoteAddress, test.netCfg.remoteAddr)
			}

			if !test.forwardingEnabled || !test.dependentOnForwarding {
				return
			}

			// Disabling forwarding when the route is dependent on forwarding being
			// enabled should make the route invalid.
			if err := s.SetForwardingDefaultAndAllNICs(test.netCfg.proto, false); err != nil {
				t.Fatalf("SetForwardingDefaultAndAllNICs(%d, false): %s", test.netCfg.proto, err)
			}
			{
				err := send(r, data)
				if _, ok := err.(*tcpip.ErrInvalidEndpointState); !ok {
					t.Fatalf("got send(_, _) = %s, want = %s", err, &tcpip.ErrInvalidEndpointState{})
				}
			}
			if n := ep1.Drain(); n != 0 {
				t.Errorf("got %d unexpected packets from ep1", n)
			}
			if n := ep2.Drain(); n != 0 {
				t.Errorf("got %d unexpected packets from ep2", n)
			}
		})
	}
}

func TestWritePacketToRemote(t *testing.T) {
	const nicID = 1
	const MTU = 1280
	e := channel.New(1, MTU, linkAddr1)
	s := stack.New(stack.Options{})
	if err := s.CreateNIC(nicID, e); err != nil {
		t.Fatalf("CreateNIC(%d, _) = %s", nicID, err)
	}
	if err := s.EnableNIC(nicID); err != nil {
		t.Fatalf("CreateNIC(%d) = %s", nicID, err)
	}
	tests := []struct {
		name     string
		protocol tcpip.NetworkProtocolNumber
		payload  []byte
	}{
		{
			name:     "SuccessIPv4",
			protocol: header.IPv4ProtocolNumber,
			payload:  []byte{1, 2, 3, 4},
		},
		{
			name:     "SuccessIPv6",
			protocol: header.IPv6ProtocolNumber,
			payload:  []byte{5, 6, 7, 8},
		},
	}
	for _, test := range tests {
		t.Run(test.name, func(t *testing.T) {
			if err := s.WritePacketToRemote(nicID, linkAddr2, test.protocol, buffer.View(test.payload).ToVectorisedView()); err != nil {
				t.Fatalf("s.WritePacketToRemote(_, _, _, _) = %s", err)
			}

			pkt, ok := e.Read()
			if got, want := ok, true; got != want {
				t.Fatalf("e.Read() = %t, want %t", got, want)
			}
			if got, want := pkt.Proto, test.protocol; got != want {
				t.Fatalf("pkt.Proto = %d, want %d", got, want)
			}
			if pkt.Route.RemoteLinkAddress != linkAddr2 {
				t.Fatalf("pkt.Route.RemoteAddress = %s, want %s", pkt.Route.RemoteLinkAddress, linkAddr2)
			}
			if diff := cmp.Diff(pkt.Pkt.Data().AsRange().ToOwnedView(), buffer.View(test.payload)); diff != "" {
				t.Errorf("pkt.Pkt.Data mismatch (-want +got):\n%s", diff)
			}
		})
	}

	t.Run("InvalidNICID", func(t *testing.T) {
		err := s.WritePacketToRemote(234, linkAddr2, header.IPv4ProtocolNumber, buffer.View([]byte{1}).ToVectorisedView())
		if _, ok := err.(*tcpip.ErrUnknownDevice); !ok {
			t.Fatalf("s.WritePacketToRemote(_, _, _, _) = %s, want = %s", err, &tcpip.ErrUnknownDevice{})
		}
		pkt, ok := e.Read()
		if got, want := ok, false; got != want {
			t.Fatalf("e.Read() = %t, %v; want %t", got, pkt, want)
		}
	})
}

func TestClearNeighborCacheOnNICDisable(t *testing.T) {
	const (
		nicID    = 1
		linkAddr = tcpip.LinkAddress("\x02\x02\x03\x04\x05\x06")
	)

	var (
		ipv4Addr = testutil.MustParse4("1.2.3.4")
		ipv6Addr = testutil.MustParse6("102:304:102:304:102:304:102:304")
	)

	clock := faketime.NewManualClock()
	s := stack.New(stack.Options{
		NetworkProtocols: []stack.NetworkProtocolFactory{arp.NewProtocol, ipv4.NewProtocol, ipv6.NewProtocol},
		Clock:            clock,
	})
	e := channel.New(0, 0, "")
	e.LinkEPCapabilities |= stack.CapabilityResolutionRequired
	if err := s.CreateNIC(nicID, e); err != nil {
		t.Fatalf("CreateNIC(%d, _) = %s", nicID, err)
	}

	addrs := []struct {
		proto tcpip.NetworkProtocolNumber
		addr  tcpip.Address
	}{
		{
			proto: ipv4.ProtocolNumber,
			addr:  ipv4Addr,
		},
		{
			proto: ipv6.ProtocolNumber,
			addr:  ipv6Addr,
		},
	}
	for _, addr := range addrs {
		if err := s.AddStaticNeighbor(nicID, addr.proto, addr.addr, linkAddr); err != nil {
			t.Fatalf("s.AddStaticNeighbor(%d, %d, %s, %s): %s", nicID, addr.proto, addr.addr, linkAddr, err)
		}

		if neighbors, err := s.Neighbors(nicID, addr.proto); err != nil {
			t.Fatalf("s.Neighbors(%d, %d): %s", nicID, addr.proto, err)
		} else if diff := cmp.Diff(
			[]stack.NeighborEntry{{Addr: addr.addr, LinkAddr: linkAddr, State: stack.Static, UpdatedAtNanos: clock.NowNanoseconds()}},
			neighbors,
		); diff != "" {
			t.Fatalf("proto=%d neighbors mismatch (-want +got):\n%s", addr.proto, diff)
		}
	}

	// Disabling the NIC should clear the neighbor table.
	if err := s.DisableNIC(nicID); err != nil {
		t.Fatalf("s.DisableNIC(%d): %s", nicID, err)
	}
	for _, addr := range addrs {
		if neighbors, err := s.Neighbors(nicID, addr.proto); err != nil {
			t.Fatalf("s.Neighbors(%d, %d): %s", nicID, addr.proto, err)
		} else if len(neighbors) != 0 {
			t.Fatalf("got proto=%d len(neighbors) = %d, want = 0; neighbors = %#v", addr.proto, len(neighbors), neighbors)
		}
	}

	// Enabling the NIC should have an empty neighbor table.
	if err := s.EnableNIC(nicID); err != nil {
		t.Fatalf("s.EnableNIC(%d): %s", nicID, err)
	}
	for _, addr := range addrs {
		if neighbors, err := s.Neighbors(nicID, addr.proto); err != nil {
			t.Fatalf("s.Neighbors(%d, %d): %s", nicID, addr.proto, err)
		} else if len(neighbors) != 0 {
			t.Fatalf("got proto=%d len(neighbors) = %d, want = 0; neighbors = %#v", addr.proto, len(neighbors), neighbors)
		}
	}
}

func TestGetLinkAddressErrors(t *testing.T) {
	const (
		nicID        = 1
		unknownNICID = nicID + 1
	)

	s := stack.New(stack.Options{
		NetworkProtocols: []stack.NetworkProtocolFactory{ipv4.NewProtocol},
	})
	if err := s.CreateNIC(nicID, channel.New(0, 0, "")); err != nil {
		t.Fatalf("CreateNIC(%d, _) = %s", nicID, err)
	}

	{
		err := s.GetLinkAddress(unknownNICID, "", "", ipv4.ProtocolNumber, nil)
		if _, ok := err.(*tcpip.ErrUnknownNICID); !ok {
			t.Errorf("got s.GetLinkAddress(%d, '', '', %d, nil) = %s, want = %s", unknownNICID, ipv4.ProtocolNumber, err, &tcpip.ErrUnknownNICID{})
		}
	}
	{
		err := s.GetLinkAddress(nicID, "", "", ipv4.ProtocolNumber, nil)
		if _, ok := err.(*tcpip.ErrNotSupported); !ok {
			t.Errorf("got s.GetLinkAddress(%d, '', '', %d, nil) = %s, want = %s", unknownNICID, ipv4.ProtocolNumber, err, &tcpip.ErrNotSupported{})
		}
	}
}

func TestStaticGetLinkAddress(t *testing.T) {
	const (
		nicID = 1
	)

	s := stack.New(stack.Options{
		NetworkProtocols: []stack.NetworkProtocolFactory{arp.NewProtocol, ipv4.NewProtocol, ipv6.NewProtocol},
	})
	e := channel.New(0, 0, "")
	e.LinkEPCapabilities |= stack.CapabilityResolutionRequired
	if err := s.CreateNIC(nicID, e); err != nil {
		t.Fatalf("CreateNIC(%d, _) = %s", nicID, err)
	}

	tests := []struct {
		name             string
		proto            tcpip.NetworkProtocolNumber
		addr             tcpip.Address
		expectedLinkAddr tcpip.LinkAddress
	}{
		{
			name:             "IPv4",
			proto:            ipv4.ProtocolNumber,
			addr:             header.IPv4Broadcast,
			expectedLinkAddr: header.EthernetBroadcastAddress,
		},
		{
			name:             "IPv6",
			proto:            ipv6.ProtocolNumber,
			addr:             header.IPv6AllNodesMulticastAddress,
			expectedLinkAddr: header.EthernetAddressFromMulticastIPv6Address(header.IPv6AllNodesMulticastAddress),
		},
	}

	for _, test := range tests {
		t.Run(test.name, func(t *testing.T) {
			ch := make(chan stack.LinkResolutionResult, 1)
			if err := s.GetLinkAddress(nicID, test.addr, "", test.proto, func(r stack.LinkResolutionResult) {
				ch <- r
			}); err != nil {
				t.Fatalf("s.GetLinkAddress(%d, %s, '', %d, _): %s", nicID, test.addr, test.proto, err)
			}

			if diff := cmp.Diff(stack.LinkResolutionResult{LinkAddress: test.expectedLinkAddr, Err: nil}, <-ch); diff != "" {
				t.Fatalf("link resolution result mismatch (-want +got):\n%s", diff)
			}
		})
	}
}<|MERGE_RESOLUTION|>--- conflicted
+++ resolved
@@ -3835,11 +3835,7 @@
 	}
 }
 
-<<<<<<< HEAD
-// TestAddRoute tests Stack.AppendTCPIPRoute
-=======
 // TestAddRoute tests Stack.AddTCPIPRoute
->>>>>>> 44f902a2
 func TestAddRoute(t *testing.T) {
 	const nicID = 1
 
@@ -3864,11 +3860,7 @@
 	s.SetRouteTable([]tcpip.Route{expected[0]})
 
 	// Add another route.
-<<<<<<< HEAD
-	s.AppendTCPIPRoute(expected[1])
-=======
 	s.AddTCPIPRoute(expected[1])
->>>>>>> 44f902a2
 
 	rt := s.GetRouteTable()
 	if got, want := len(rt), len(expected); got != want {
